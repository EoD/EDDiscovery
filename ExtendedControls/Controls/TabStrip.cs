--- conflicted
+++ resolved
@@ -72,12 +72,7 @@
             autofadeinouttimer.Tick += AutoFadeInOutTick;
             autorepeat.Interval = 200;
             autorepeat.Tick += Autorepeat_Tick;
-<<<<<<< HEAD
-            drawnPanelListSelection.Location = new Point(labelControlText.Right + 16, labelControlText.Top);
             panelSelectedIcon.BackgroundImage = EmptyPanelIcon;
-=======
-            panelSelectedIcon.BackgroundImage = ExtendedControls.Properties.Resources.Stop;
->>>>>>> 7a7e4acd
             SetIconVisibility();
         }
 
@@ -111,13 +106,8 @@
                 CurrentControl = null;
                 si = -1;
                 labelControlText.Text = "";
-<<<<<<< HEAD
-                labelCurrent.Text = "None";
+                labelTitle.Text = "None";
                 panelSelectedIcon.BackgroundImage = EmptyPanelIcon;
-=======
-                labelTitle.Text = "None";
-                panelSelectedIcon.BackgroundImage = ExtendedControls.Properties.Resources.Stop;
->>>>>>> 7a7e4acd
             }
 
             if (OnCreateTab != null)
