--- conflicted
+++ resolved
@@ -166,17 +166,16 @@
         private void panel1_Paint(object sender, PaintEventArgs e)
         {
             e.Graphics.SmoothingMode = System.Drawing.Drawing2D.SmoothingMode.AntiAlias;
-<<<<<<< HEAD
             //System.Diagnostics.Debug.WriteLine("Message box paint " + text);
-=======
-
->>>>>>> 62267873
+
             //      using (Brush b = new SolidBrush(Color.Gray)) e.Graphics.FillRectangle(b, textarea);  // DEBUG
 
             using (Brush b = new SolidBrush(forecolour))
-            using (StringFormat f = new StringFormat() { Alignment = StringAlignment.Near, LineAlignment = StringAlignment.Near })
-            {
-                e.Graphics.DrawString(text, fnt, b, textarea, f);
+            {
+                using (StringFormat f = new StringFormat() { Alignment = StringAlignment.Near, LineAlignment = StringAlignment.Near })
+                {
+                    e.Graphics.DrawString(text, fnt, b, textarea, f);
+                }
             }
 
             if (icon != null)
