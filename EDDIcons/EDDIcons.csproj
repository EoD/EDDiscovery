﻿<?xml version="1.0" encoding="utf-8"?>
<Project ToolsVersion="15.0" xmlns="http://schemas.microsoft.com/developer/msbuild/2003">
  <Import Project="$(MSBuildExtensionsPath)\$(MSBuildToolsVersion)\Microsoft.Common.props" Condition="Exists('$(MSBuildExtensionsPath)\$(MSBuildToolsVersion)\Microsoft.Common.props')" />
  <PropertyGroup>
    <Configuration Condition=" '$(Configuration)' == '' ">Debug</Configuration>
    <Platform Condition=" '$(Platform)' == '' ">AnyCPU</Platform>
    <ProjectGuid>{646F71BE-F102-444E-9254-818E5A320AB8}</ProjectGuid>
    <OutputType>Library</OutputType>
    <AppDesignerFolder>Properties</AppDesignerFolder>
    <RootNamespace>EDDiscovery.Icons</RootNamespace>
    <AssemblyName>EDDiscovery.Icons</AssemblyName>
    <TargetFrameworkVersion>v4.6</TargetFrameworkVersion>
    <FileAlignment>512</FileAlignment>
    <TargetFrameworkProfile />
  </PropertyGroup>
  <PropertyGroup Condition=" '$(Configuration)|$(Platform)' == 'Debug|AnyCPU' ">
    <DebugSymbols>true</DebugSymbols>
    <DebugType>full</DebugType>
    <Optimize>false</Optimize>
    <OutputPath>bin\Debug\</OutputPath>
    <DefineConstants>DEBUG;TRACE</DefineConstants>
    <ErrorReport>prompt</ErrorReport>
    <WarningLevel>4</WarningLevel>
  </PropertyGroup>
  <PropertyGroup Condition=" '$(Configuration)|$(Platform)' == 'Release|AnyCPU' ">
    <DebugType>pdbonly</DebugType>
    <Optimize>true</Optimize>
    <OutputPath>bin\Release\</OutputPath>
    <DefineConstants>TRACE</DefineConstants>
    <ErrorReport>prompt</ErrorReport>
    <WarningLevel>4</WarningLevel>
  </PropertyGroup>
  <PropertyGroup>
    <StartupObject />
  </PropertyGroup>
  <ItemGroup>
    <Reference Include="System" />
    <Reference Include="System.Core" />
    <Reference Include="System.Drawing" />
    <Reference Include="System.IO.Compression" />
    <Reference Include="System.IO.Compression.FileSystem" />
    <Reference Include="System.Windows.Forms" />
    <Reference Include="System.Xml.Linq" />
    <Reference Include="System.Data.DataSetExtensions" />
    <Reference Include="Microsoft.CSharp" />
    <Reference Include="System.Data" />
    <Reference Include="System.Net.Http" />
    <Reference Include="System.Xml" />
  </ItemGroup>
  <ItemGroup>
    <Compile Include="Controls\Controls.cs" />
    <None Include="Controls\Fakes\Controls.Designer.cs">
      <AutoGen>True</AutoGen>
      <DesignTime>True</DesignTime>
      <DependentUpon>Controls.resx</DependentUpon>
    </None>
    <Compile Include="IconGroup.cs" />
    <Compile Include="IconSet.cs" />
    <Compile Include="Properties\AssemblyInfo.cs" />
  </ItemGroup>
  <ItemGroup>
    <None Include="Controls\Fakes\Controls.resx">
      <Generator>PublicResXFileCodeGenerator</Generator>
      <LastGenOutput>Controls.Designer.cs</LastGenOutput>
      <CustomToolNamespace>EDDiscovery.Icons</CustomToolNamespace>
      <SubType>Designer</SubType>
    </None>
    <EmbeddedResource Include="Journal\AfmuRepairs.png" />
    <EmbeddedResource Include="Journal\ApproachSettlement.png" />
    <EmbeddedResource Include="Journal\Bounty.png" />
    <EmbeddedResource Include="Journal\BuyAmmo.png" />
    <EmbeddedResource Include="Journal\BuyDrones.png" />
    <EmbeddedResource Include="Journal\BuyExplorationData.png" />
    <EmbeddedResource Include="Journal\BuyTradeData.png" />
    <EmbeddedResource Include="Journal\CapShipBond.png" />
    <EmbeddedResource Include="Journal\Cargo.png" />
    <EmbeddedResource Include="Journal\ChangeCrewRole.png" />
    <EmbeddedResource Include="Journal\ClearSavedGame.png" />
    <EmbeddedResource Include="Journal\CockpitBreached.png" />
    <EmbeddedResource Include="Journal\CollectCargo.png" />
    <EmbeddedResource Include="Journal\CommitCrime.png" />
    <EmbeddedResource Include="Journal\CommunityGoal.png" />
    <EmbeddedResource Include="Journal\CommunityGoalDiscard.png" />
    <EmbeddedResource Include="Journal\CommunityGoalJoin.png" />
    <EmbeddedResource Include="Journal\CommunityGoalReward.png" />
    <EmbeddedResource Include="Journal\Continued.png" />
    <EmbeddedResource Include="Journal\CrewAssign.png" />
    <EmbeddedResource Include="Journal\CrewFire.png" />
    <EmbeddedResource Include="Journal\CrewHire.png" />
    <EmbeddedResource Include="Journal\CrewLaunchFighter.png" />
    <EmbeddedResource Include="Journal\CrewMemberJoins.png" />
    <EmbeddedResource Include="Journal\CrewMemberQuits.png" />
    <EmbeddedResource Include="Journal\CrewMemberRoleChange.png" />
    <EmbeddedResource Include="Journal\DatalinkScan.png" />
    <EmbeddedResource Include="Journal\DatalinkVoucher.png" />
    <EmbeddedResource Include="Journal\DataScanned.png" />
    <EmbeddedResource Include="Journal\Died.png" />
    <EmbeddedResource Include="Journal\Docked.png" />
    <EmbeddedResource Include="Journal\DockFighter.png" />
    <EmbeddedResource Include="Journal\DockingCancelled.png" />
    <EmbeddedResource Include="Journal\DockingDenied.png" />
    <EmbeddedResource Include="Journal\DockingGranted.png" />
    <EmbeddedResource Include="Journal\DockingRequested.png" />
    <EmbeddedResource Include="Journal\DockingTimeout.png" />
    <EmbeddedResource Include="Journal\DockSRV.png" />
    <EmbeddedResource Include="Journal\EDDCommodityPrices.png" />
    <EmbeddedResource Include="Journal\EDDItemSet.png" />
    <EmbeddedResource Include="Journal\EjectCargo.png" />
    <EmbeddedResource Include="Journal\EndCrewSession.png" />
    <EmbeddedResource Include="Journal\EngineerApply.png" />
    <EmbeddedResource Include="Journal\EngineerCraft.png" />
    <EmbeddedResource Include="Journal\EngineerProgress.png" />
    <EmbeddedResource Include="Journal\EscapeInterdiction.png" />
    <EmbeddedResource Include="Journal\FactionKillBond.png" />
    <EmbeddedResource Include="Journal\FetchRemoteModule.png" />
    <EmbeddedResource Include="Journal\Fileheader.png" />
    <EmbeddedResource Include="Journal\Friends.png" />
    <EmbeddedResource Include="Journal\FSDJump.png" />
    <EmbeddedResource Include="Journal\FuelScoop.png" />
    <EmbeddedResource Include="Journal\HeatDamage.png" />
    <EmbeddedResource Include="Journal\HeatWarning.png" />
    <EmbeddedResource Include="Journal\HullDamage.png" />
    <EmbeddedResource Include="Journal\Interdicted.png" />
    <EmbeddedResource Include="Journal\Interdiction.png" />
    <EmbeddedResource Include="Journal\JetConeBoost.png" />
    <EmbeddedResource Include="Journal\JetConeDamage.png" />
    <EmbeddedResource Include="Journal\JoinACrew.png" />
    <EmbeddedResource Include="Journal\KickCrewMember.png" />
    <EmbeddedResource Include="Journal\LaunchFighter.png" />
    <EmbeddedResource Include="Journal\LaunchSRV.png" />
    <EmbeddedResource Include="Journal\Liftoff.png" />
    <EmbeddedResource Include="Journal\LoadGame.png" />
    <EmbeddedResource Include="Journal\Loadout.png" />
    <EmbeddedResource Include="Journal\Location.png" />
    <EmbeddedResource Include="Journal\MarketBuy.png" />
    <EmbeddedResource Include="Journal\MarketSell.png" />
    <EmbeddedResource Include="Journal\MassModuleStore.png" />
    <EmbeddedResource Include="Journal\MaterialCollected.png" />
    <EmbeddedResource Include="Journal\MaterialDiscarded.png" />
    <EmbeddedResource Include="Journal\MaterialDiscovered.png" />
    <EmbeddedResource Include="Journal\Materials.png" />
    <EmbeddedResource Include="Journal\MiningRefined.png" />
    <EmbeddedResource Include="Journal\MissionAbandoned.png" />
    <EmbeddedResource Include="Journal\MissionAccepted.png" />
    <EmbeddedResource Include="Journal\MissionCompleted.png" />
    <EmbeddedResource Include="Journal\MissionFailed.png" />
    <EmbeddedResource Include="Journal\MissionRedirected.png" />
    <EmbeddedResource Include="Journal\ModuleBuy.png" />
    <EmbeddedResource Include="Journal\ModuleRetrieve.png" />
    <EmbeddedResource Include="Journal\ModuleSell.png" />
    <EmbeddedResource Include="Journal\ModuleSellRemote.png" />
    <EmbeddedResource Include="Journal\ModuleStore.png" />
    <EmbeddedResource Include="Journal\ModuleSwap.png" />
    <EmbeddedResource Include="Journal\Music.png" />
    <EmbeddedResource Include="Journal\NavBeaconScan.png" />
    <EmbeddedResource Include="Journal\NewCommander.png" />
    <EmbeddedResource Include="Journal\Passengers.png" />
    <EmbeddedResource Include="Journal\PayFines.png" />
    <EmbeddedResource Include="Journal\PayLegacyFines.png" />
    <EmbeddedResource Include="Journal\PowerplayCollect.png" />
    <EmbeddedResource Include="Journal\PowerplayDefect.png" />
    <EmbeddedResource Include="Journal\PowerplayDeliver.png" />
    <EmbeddedResource Include="Journal\PowerplayFastTrack.png" />
    <EmbeddedResource Include="Journal\PowerplayJoin.png" />
    <EmbeddedResource Include="Journal\PowerplayLeave.png" />
    <EmbeddedResource Include="Journal\PowerplaySalary.png" />
    <EmbeddedResource Include="Journal\PowerplayVote.png" />
    <EmbeddedResource Include="Journal\PowerplayVoucher.png" />
    <EmbeddedResource Include="Journal\Progress.png" />
    <EmbeddedResource Include="Journal\Promotion.png" />
    <EmbeddedResource Include="Journal\PVPKill.png" />
    <EmbeddedResource Include="Journal\QuitACrew.png" />
    <EmbeddedResource Include="Journal\Rank.png" />
    <EmbeddedResource Include="Journal\RebootRepair.png" />
    <EmbeddedResource Include="Journal\ReceiveText.png" />
    <EmbeddedResource Include="Journal\RedeemVoucher.png" />
    <EmbeddedResource Include="Journal\RefuelAll.png" />
    <EmbeddedResource Include="Journal\RefuelPartial.png" />
    <EmbeddedResource Include="Journal\Repair.png" />
    <EmbeddedResource Include="Journal\RepairAll.png" />
    <EmbeddedResource Include="Journal\RepairDrone.png" />
    <EmbeddedResource Include="Journal\RestockVehicle_Fighter.png" />
    <EmbeddedResource Include="Journal\RestockVehicle_SRV.png" />
    <EmbeddedResource Include="Journal\Resurrect.png" />
    <EmbeddedResource Include="Journal\Scan.png" />
    <EmbeddedResource Include="Journal\Scanned.png" />
    <EmbeddedResource Include="Journal\ScientificResearch.png" />
    <EmbeddedResource Include="Journal\Screenshot.png" />
    <EmbeddedResource Include="Journal\SearchAndRescue.png" />
    <EmbeddedResource Include="Journal\SelfDestruct.png" />
    <EmbeddedResource Include="Journal\SellDrones.png" />
    <EmbeddedResource Include="Journal\SellExplorationData.png" />
    <EmbeddedResource Include="Journal\SellShipOnRebuy.png" />
    <EmbeddedResource Include="Journal\SendText.png" />
    <EmbeddedResource Include="Journal\SetUserShipName.png" />
    <EmbeddedResource Include="Journal\ShipyardBuy.png" />
    <EmbeddedResource Include="Journal\ShipyardNew.png" />
    <EmbeddedResource Include="Journal\ShipyardSell.png" />
    <EmbeddedResource Include="Journal\ShipyardSwap.png" />
    <EmbeddedResource Include="Journal\ShipyardTransfer.png" />
    <EmbeddedResource Include="Journal\StartJump.png" />
    <EmbeddedResource Include="Journal\SupercruiseEntry.png" />
    <EmbeddedResource Include="Journal\SupercruiseExit.png" />
    <EmbeddedResource Include="Journal\Synthesis.png" />
    <EmbeddedResource Include="Journal\SystemsShutdown.png" />
    <EmbeddedResource Include="Journal\Touchdown.png" />
    <EmbeddedResource Include="Journal\Undocked.png" />
    <EmbeddedResource Include="Journal\Unknown.png" />
    <EmbeddedResource Include="Journal\USSDrop.png" />
    <EmbeddedResource Include="Journal\VehicleSwitch.png" />
    <EmbeddedResource Include="Journal\WingAdd.png" />
    <EmbeddedResource Include="Journal\WingInvite.png" />
    <EmbeddedResource Include="Journal\WingJoin.png" />
    <EmbeddedResource Include="Journal\WingLeave.png" />
  </ItemGroup>
  <ItemGroup>
    <EmbeddedResource Include="Legacy\eddiscovery_logo.png" />
    <EmbeddedResource Include="Legacy\edsmown.png" />
    <EmbeddedResource Include="Legacy\G8V_and_G9V.png" />
    <EmbeddedResource Include="Legacy\Globe_yellow.png" />
    <EmbeddedResource Include="Legacy\M1VA.png" />
    <EmbeddedResource Include="Legacy\module.png" />
    <EmbeddedResource Include="Legacy\speaker.png" />
    <EmbeddedResource Include="Legacy\star.png" />
    <EmbeddedResource Include="Legacy\textreceived.png" />
    <EmbeddedResource Include="Legacy\textsent.png" />
    <EmbeddedResource Include="Planets\Ammonia_world.png" />
    <EmbeddedResource Include="Planets\Earthlike_body.png" />
    <EmbeddedResource Include="Planets\Gas_giant_with_ammonia_based_life.png" />
    <EmbeddedResource Include="Planets\Gas_giant_with_water_based_life.png" />
    <EmbeddedResource Include="Planets\Helium_gas_giant.png" />
    <EmbeddedResource Include="Planets\Helium_rich_gas_giant.png" />
    <EmbeddedResource Include="Planets\High_metal_content_body.png" />
    <EmbeddedResource Include="Planets\High_metal_content_body_250.png" />
    <EmbeddedResource Include="Planets\High_metal_content_body_700.png" />
    <EmbeddedResource Include="Planets\High_metal_content_body_hot_thick.png" />
    <EmbeddedResource Include="Planets\Icy_body.png" />
    <EmbeddedResource Include="Planets\Metal_rich_body.png" />
    <EmbeddedResource Include="Planets\Rocky_body.png" />
    <EmbeddedResource Include="Planets\Rocky_ice_body.png" />
    <EmbeddedResource Include="Planets\Sudarsky_class_III_gas_giant.png" />
    <EmbeddedResource Include="Planets\Sudarsky_class_II_gas_giant.png" />
    <EmbeddedResource Include="Planets\Sudarsky_class_IV_gas_giant.png" />
    <EmbeddedResource Include="Planets\Sudarsky_class_I_gas_giant.png" />
    <EmbeddedResource Include="Planets\Sudarsky_class_V_gas_giant.png" />
    <EmbeddedResource Include="Planets\Unknown.png" />
    <EmbeddedResource Include="Planets\Water_giant.png" />
    <EmbeddedResource Include="Planets\Water_giant_with_life.png" />
    <EmbeddedResource Include="Planets\Water_world.png" />
  </ItemGroup>
  <ItemGroup>
    <EmbeddedResource Include="Stars\A.png" />
    <EmbeddedResource Include="Stars\AeBe.png" />
    <EmbeddedResource Include="Stars\A_BlueWhiteSuperGiant.png" />
    <EmbeddedResource Include="Stars\B.png" />
    <EmbeddedResource Include="Stars\C.png" />
    <EmbeddedResource Include="Stars\CHd.png" />
    <EmbeddedResource Include="Stars\CJ.png" />
    <EmbeddedResource Include="Stars\CN.png" />
    <EmbeddedResource Include="Stars\CS.png" />
    <EmbeddedResource Include="Stars\D.png" />
    <EmbeddedResource Include="Stars\DA.png" />
    <EmbeddedResource Include="Stars\DAB.png" />
    <EmbeddedResource Include="Stars\DAO.png" />
    <EmbeddedResource Include="Stars\DAV.png" />
    <EmbeddedResource Include="Stars\DAZ.png" />
    <EmbeddedResource Include="Stars\DB.png" />
    <EmbeddedResource Include="Stars\DBV.png" />
    <EmbeddedResource Include="Stars\DBZ.png" />
    <EmbeddedResource Include="Stars\DC.png" />
    <EmbeddedResource Include="Stars\DCV.png" />
    <EmbeddedResource Include="Stars\DO.png" />
    <EmbeddedResource Include="Stars\DOV.png" />
    <EmbeddedResource Include="Stars\DQ.png" />
    <EmbeddedResource Include="Stars\DX.png" />
    <EmbeddedResource Include="Stars\F.png" />
    <EmbeddedResource Include="Stars\F_WhiteSuperGiant.png" />
    <EmbeddedResource Include="Stars\G.png" />
    <EmbeddedResource Include="Stars\H.png" />
    <EmbeddedResource Include="Stars\K.png" />
    <EmbeddedResource Include="Stars\K_OrangeGiant.png" />
    <EmbeddedResource Include="Stars\L.png" />
    <EmbeddedResource Include="Stars\M.png" />
    <EmbeddedResource Include="Stars\MS.png" />
    <EmbeddedResource Include="Stars\M_RedGiant.png" />
    <EmbeddedResource Include="Stars\M_RedSuperGiant.png" />
    <EmbeddedResource Include="Stars\N.png" />
    <EmbeddedResource Include="Stars\Nebula.png" />
    <EmbeddedResource Include="Stars\O.png" />
    <EmbeddedResource Include="Stars\RoguePlanet.png" />
    <EmbeddedResource Include="Stars\S.png" />
    <EmbeddedResource Include="Stars\StellarRemnantNebula.png" />
    <EmbeddedResource Include="Stars\SuperMassiveBlackHole.png" />
    <EmbeddedResource Include="Stars\T.png" />
    <EmbeddedResource Include="Stars\TTS.png" />
    <EmbeddedResource Include="Stars\W.png" />
    <EmbeddedResource Include="Stars\WC.png" />
    <EmbeddedResource Include="Stars\WN.png" />
    <EmbeddedResource Include="Stars\WNC.png" />
    <EmbeddedResource Include="Stars\WO.png" />
    <EmbeddedResource Include="Stars\X.png" />
    <EmbeddedResource Include="Stars\Y.png" />
  </ItemGroup>
  <ItemGroup>
    <EmbeddedResource Include="Stars\Unknown.png" />
  </ItemGroup>
  <ItemGroup>
    <EmbeddedResource Include="Journal\RestockVehicle.png" />
  </ItemGroup>
  <ItemGroup>
    <EmbeddedResource Include="Journal\ShieldState_ShieldsDown.png" />
    <EmbeddedResource Include="Journal\ShieldState.png" />
    <EmbeddedResource Include="Journal\ShieldState_ShieldsUp.png" />
  </ItemGroup>
  <ItemGroup>
    <EmbeddedResource Include="GalMap\beacon.png" />
    <EmbeddedResource Include="GalMap\blackHole.png" />
    <EmbeddedResource Include="GalMap\cometaryBody.png" />
    <EmbeddedResource Include="GalMap\deepSpaceOutpost.png" />
    <EmbeddedResource Include="GalMap\EDSMUnknown.png" />
    <EmbeddedResource Include="GalMap\historicalLocation.png" />
    <EmbeddedResource Include="GalMap\jumponiumRichSystem.png" />
    <EmbeddedResource Include="GalMap\minorPOI.png" />
    <EmbeddedResource Include="GalMap\mysteryPOI.png" />
    <EmbeddedResource Include="GalMap\nebula.png" />
    <EmbeddedResource Include="GalMap\planetaryNebula.png" />
    <EmbeddedResource Include="GalMap\planetFeatures.png" />
    <EmbeddedResource Include="GalMap\pulsar.png" />
    <EmbeddedResource Include="GalMap\restrictedSectors.png" />
    <EmbeddedResource Include="GalMap\starCluster.png" />
    <EmbeddedResource Include="GalMap\stellarRemnant.png" />
    <EmbeddedResource Include="GalMap\surfacePOI.png" />
    <EmbeddedResource Include="Panels\Commodities.png" />
    <EmbeddedResource Include="Panels\EstimatedValues.png" />
    <EmbeddedResource Include="Panels\Expedition.png" />
    <EmbeddedResource Include="Panels\Exploration.png" />
    <EmbeddedResource Include="Panels\Grid.png" />
    <EmbeddedResource Include="Panels\Journal.png" />
    <EmbeddedResource Include="Panels\Ledger.png" />
    <EmbeddedResource Include="Panels\Materials.png" />
    <EmbeddedResource Include="Panels\Modules.png" />
    <EmbeddedResource Include="Panels\NotePanel.png" />
    <EmbeddedResource Include="Panels\Route.png" />
    <EmbeddedResource Include="Panels\RouteTracker.png" />
    <EmbeddedResource Include="Panels\Scan.png" />
    <EmbeddedResource Include="Panels\ScreenShot.png" />
    <EmbeddedResource Include="Panels\Settings.png" />
    <EmbeddedResource Include="Panels\ShoppingList.png" />
    <EmbeddedResource Include="Panels\Spanel.png" />
    <EmbeddedResource Include="Panels\StarList.png" />
    <EmbeddedResource Include="Panels\Statistics.png" />
    <EmbeddedResource Include="Panels\Synthesis.png" />
    <EmbeddedResource Include="Panels\TravelGrid.png" />
    <EmbeddedResource Include="Panels\Trilateration.png" />
    <EmbeddedResource Include="Panels\Trippanel.png" />
  </ItemGroup>
  <ItemGroup>
    <EmbeddedResource Include="Panels\Log.png" />
  </ItemGroup>
  <ItemGroup>
    <EmbeddedResource Include="Panels\Engineering.png" />
    <EmbeddedResource Include="Panels\MarketData.png" />
    <EmbeddedResource Include="Panels\StarDistance.png" />
    <EmbeddedResource Include="Panels\SystemInformation.png" />
  </ItemGroup>
  <ItemGroup>
    <EmbeddedResource Include="Panels\Missions.png" />
  </ItemGroup>
  <ItemGroup>
    <EmbeddedResource Include="Journal\AfmuRepair.png" />
    <EmbeddedResource Include="Journal\EngineerContribution.png" />
    <EmbeddedResource Include="Journal\FuelScope.png" />
    <EmbeddedResource Include="Journal\VehicleSwitch_Fighter.png" />
    <EmbeddedResource Include="Journal\VehicleSwitch_Mothership.png" />
  </ItemGroup>
  <ItemGroup>
    <EmbeddedResource Include="Controls\Map2D\ShowAllStars.png" />
    <EmbeddedResource Include="Controls\Map2D\ZoomIn.png" />
    <EmbeddedResource Include="Controls\Map2D\ZoomOut.png" />
    <EmbeddedResource Include="Controls\Map2D\ZoomToFit.png" />
    <EmbeddedResource Include="Controls\Map3D\Navigation\CenterOnSystem.png" />
    <EmbeddedResource Include="Controls\Map3D\FilterDate.png" />
    <EmbeddedResource Include="Controls\Map3D\MapNames.png" />
    <EmbeddedResource Include="Controls\Map3D\Stars\DisplayColours.png" />
    <EmbeddedResource Include="Controls\Map3D\Navigation\LookAtSystem.png" />
    <EmbeddedResource Include="Controls\Map3D\Recorder\Load.png" />
    <EmbeddedResource Include="Controls\Map3D\Recorder\Save.png" />
    <EmbeddedResource Include="Controls\Map3D\Navigation\GoToHomeSystem.png" />
    <EmbeddedResource Include="Controls\Map3D\Recorder\NewRecordStep.png" />
    <EmbeddedResource Include="Controls\Map3D\Recorder\RecordStep.png" />
    <EmbeddedResource Include="Controls\Map3D\Stars\ShowDiscs.png" />
    <EmbeddedResource Include="Controls\Map3D\Travel\DrawStars.png" />
    <EmbeddedResource Include="Controls\Map3D\Travel\WhiteStars.png" />
    <EmbeddedResource Include="Controls\Map3D\Travel\DrawLines.png" />
    <EmbeddedResource Include="Controls\Map3D\Travel\Menu.png" />
    <EmbeddedResource Include="Controls\Map3D\Bookmarks\AddRegionBookmark.png" />
    <EmbeddedResource Include="Controls\Map3D\OrangeDot.png" />
    <EmbeddedResource Include="Controls\Map3D\Recorder\Pause.png" />
    <EmbeddedResource Include="Controls\Map3D\Recorder\Play.png" />
    <EmbeddedResource Include="Controls\Map3D\Recorder\Record.png" />
    <EmbeddedResource Include="Controls\Map3D\Bookmarks\ShowBookmarks.png" />
    <EmbeddedResource Include="Controls\Map3D\Stars\ShowNames.png" />
    <EmbeddedResource Include="Controls\Map3D\Bookmarks\ShowNotemarks.png" />
    <EmbeddedResource Include="Controls\Map3D\Filter\ShowAllStars.png" />
    <EmbeddedResource Include="Controls\Map3D\Filter\ShowPopSystems.png" />
    <EmbeddedResource Include="Controls\Map3D\Recorder\Clear.png" />
    <EmbeddedResource Include="Controls\Map3D\Navigation\GoForwardOnJump.png" />
    <EmbeddedResource Include="Controls\Map3D\Grid\Coords.png" />
    <EmbeddedResource Include="Controls\Map3D\EliteMovement.png" />
    <EmbeddedResource Include="Controls\Map3D\Grid\FineGrid.png" />
    <EmbeddedResource Include="Controls\Map3D\Navigation\GoBackward.png" />
    <EmbeddedResource Include="Controls\Map3D\Navigation\GoForward.png" />
    <EmbeddedResource Include="Controls\Map3D\Grid\Grid.png" />
    <EmbeddedResource Include="Controls\Map3D\Help.png" />
    <EmbeddedResource Include="Controls\Map3D\Navigation\LastKnownPosition.png" />
    <EmbeddedResource Include="Controls\Map3D\Perspective.png" />
    <EmbeddedResource Include="Controls\Map3D\Navigation\GoToTarget.png" />
    <EmbeddedResource Include="Controls\Map3D\Bookmarks\Menu.png" />
    <EmbeddedResource Include="Controls\Map3D\Filter\Menu.png" />
    <EmbeddedResource Include="Controls\Map3D\GalObjects.png" />
    <EmbeddedResource Include="Controls\Map3D\Stars\Menu.png" />
    <EmbeddedResource Include="Controls\Map3D\Navigation\GoToHistorySelection.png" />
    <EmbeddedResource Include="Controls\Map3D\Recorder\Menu.png" />
    <EmbeddedResource Include="Controls\Map3D\YellowDot.png" />
    <EmbeddedResource Include="Controls\UCContainer\Remove.png" />
    <EmbeddedResource Include="Controls\UCContainer\Panels.png" />
    <EmbeddedResource Include="Controls\UCContainer\Tile.png" />
  </ItemGroup>
  <ItemGroup>
    <None Include="packages.config" />
  </ItemGroup>
  <ItemGroup>
    <EmbeddedResource Include="Controls\DateTimePicker\Calendar.png" />
    <EmbeddedResource Include="Controls\Expedition\ShowOnMap.png" />
    <EmbeddedResource Include="Controls\Expedition\New.png" />
    <EmbeddedResource Include="Controls\Expedition\ImportFile.png" />
    <EmbeddedResource Include="Controls\Expedition\ImportRoute.png" />
    <EmbeddedResource Include="Controls\Expedition\Delete.png" />
    <EmbeddedResource Include="Controls\Expedition\Save.png" />
    <EmbeddedResource Include="Controls\Expedition\Export.png" />
    <EmbeddedResource Include="Controls\Exploration\Delete.png" />
    <EmbeddedResource Include="Controls\Exploration\Export.png" />
    <EmbeddedResource Include="Controls\Exploration\ImportFile.png" />
    <EmbeddedResource Include="Controls\Exploration\ImportSphere.png" />
    <EmbeddedResource Include="Controls\Exploration\Load.png" />
    <EmbeddedResource Include="Controls\Exploration\New.png" />
    <EmbeddedResource Include="Controls\Exploration\Save.png" />
    <EmbeddedResource Include="Controls\JournalGrid\ExportToExcel.png" />
    <EmbeddedResource Include="Controls\JournalGrid\Journal.png" />
    <EmbeddedResource Include="Controls\JournalGrid\Popout.png" />
    <EmbeddedResource Include="Controls\Main\Addons\EditLastActionPack.png" />
    <EmbeddedResource Include="Controls\Main\Addons\ManageAddOns.png" />
    <EmbeddedResource Include="Controls\Main\Addons\StopCurrentAction.png" />
    <EmbeddedResource Include="Controls\Main\Admin\DeleteDupFSDJumps.png" />
    <EmbeddedResource Include="Controls\Main\Admin\EDDBSystemsSync.png" />
    <EmbeddedResource Include="Controls\Main\Admin\ClearEDSMIDs.png" />
    <EmbeddedResource Include="Controls\Main\Admin\SendUnsyncedEDDN.png" />
    <EmbeddedResource Include="Controls\Main\Admin\EDSMSystemsSync.png" />
    <EmbeddedResource Include="Controls\Main\Addons\ConfigureAddOnActions.png" />
    <EmbeddedResource Include="Controls\Main\Admin\RescanJournals.png" />
    <EmbeddedResource Include="Controls\Main\Admin\ShowLogFiles.png" />
    <EmbeddedResource Include="Controls\Main\Admin\ReadNetLogs.png" />
    <EmbeddedResource Include="Controls\Main\Admin\ExportVisitedStars.png" />
    <EmbeddedResource Include="Controls\Main\Admin\ResetHistory.png" />
    <EmbeddedResource Include="Controls\Main\Toolbar\SyncEDSM.png" />
    <EmbeddedResource Include="Controls\Main\Toolbar\Open2DMap.png" />
    <EmbeddedResource Include="Controls\Main\Toolbar\Open3DMap.png" />
    <EmbeddedResource Include="Controls\Main\Toolbar\EditAddons.png" />
    <EmbeddedResource Include="Controls\Main\Toolbar\ManageAddOns.png" />
    <EmbeddedResource Include="Controls\Main\Toolbar\Popouts.png" />
    <EmbeddedResource Include="Controls\Main\Toolbar\Refresh.png" />
    <EmbeddedResource Include="Controls\Main\Help\CheckForNewRelease.png" />
    <EmbeddedResource Include="Controls\Main\Help\DiscordChat.png" />
    <EmbeddedResource Include="Controls\Main\Help\FrontierForumThread.png" />
    <EmbeddedResource Include="Controls\Main\Help\Github.png" />
    <EmbeddedResource Include="Controls\Main\Help\SafeModeHelp.png" />
    <EmbeddedResource Include="Controls\Main\Help\ReportIssue.png" />
    <EmbeddedResource Include="Controls\Main\Help\Help.png" />
    <EmbeddedResource Include="Controls\Main\Help\About.png" />
    <EmbeddedResource Include="Controls\Main\Tools\Exit.png" />
    <EmbeddedResource Include="Controls\Main\Tools\Popouts\Menu.png" />
    <EmbeddedResource Include="Controls\Main\Tools\Settings.png" />
    <EmbeddedResource Include="Controls\Main\Tools\Open2DMap.png" />
    <EmbeddedResource Include="Controls\Main\Tools\Open3DMap.png" />
    <EmbeddedResource Include="Controls\Main\Tools\Popouts\ShowAllInTaskbar.png" />
    <EmbeddedResource Include="Controls\Main\Tools\Popouts\DisableTransparency.png" />
    <EmbeddedResource Include="Controls\Map2D\Save.png" />
    <EmbeddedResource Include="Controls\RollUpPanel\PinDown.png" />
    <EmbeddedResource Include="Controls\RollUpPanel\PinUp.png" />
    <EmbeddedResource Include="Controls\Route\ExportToExcel.png" />
    <EmbeddedResource Include="Controls\Scan\ExportToExcel.png" />
    <EmbeddedResource Include="Controls\Scan\FetchEDSMBodies.png" />
    <EmbeddedResource Include="Controls\Scan\ShowAllMaterials.png" />
    <EmbeddedResource Include="Controls\Scan\HideFullMaterials.png" />
    <EmbeddedResource Include="Controls\Scan\ShowMoons.png" />
    <EmbeddedResource Include="Controls\Scan\ShowOverlays.png" />
    <EmbeddedResource Include="Controls\Scan\ShowRareMaterials.png" />
    <EmbeddedResource Include="Controls\Scan\SizeLarge.png" />
    <EmbeddedResource Include="Controls\Scan\SizeMedium.png" />
    <EmbeddedResource Include="Controls\Scan\SizeSmall.png" />
    <EmbeddedResource Include="Controls\Scan\SizeTiny.png" />
    <EmbeddedResource Include="Controls\StarList\EDSM.png" />
    <EmbeddedResource Include="Controls\StarList\ExportToExcel.png" />
    <EmbeddedResource Include="Controls\StarList\History.png" />
    <EmbeddedResource Include="Controls\StatsTime\Graph.png" />
    <EmbeddedResource Include="Controls\StatsTime\Planets.png" />
    <EmbeddedResource Include="Controls\StatsTime\Stars.png" />
    <EmbeddedResource Include="Controls\StatsTime\Text.png" />
    <EmbeddedResource Include="Controls\TabStrip\ArrowLeft.png" />
    <EmbeddedResource Include="Controls\TabStrip\ArrowRight.png" />
    <EmbeddedResource Include="Controls\TabStrip\PanelList.png" />
    <EmbeddedResource Include="Controls\TabStrip\Popout.png" />
    <EmbeddedResource Include="Controls\TabStrip\NoPanelSelected.png" />
    <EmbeddedResource Include="Controls\TravelGrid\ExportToExcel.png" />
    <EmbeddedResource Include="Controls\TravelGrid\History.png" />
    <EmbeddedResource Include="Controls\TravelGrid\Popout.png" />
    <EmbeddedResource Include="Controls\Trilateration\RemoveAll.png" />
    <EmbeddedResource Include="Controls\Trilateration\RemoveUnused.png" />
    <EmbeddedResource Include="Controls\Trilateration\ShowOnMap.png" />
    <EmbeddedResource Include="Controls\Trilateration\StartNew.png" />
    <EmbeddedResource Include="Controls\Trilateration\SubmitDistances.png" />
    <EmbeddedResource Include="Controls\Map3D\Bookmarks\Noted.png" />
    <EmbeddedResource Include="Controls\Map3D\Bookmarks\Star.png" />
    <EmbeddedResource Include="Controls\Map3D\Bookmarks\Target.png" />
    <EmbeddedResource Include="Controls\Map3D\Bookmarks\Region.png" />
    <EmbeddedResource Include="Controls\Map3D\Markers\Selected.png" />
    <EmbeddedResource Include="Controls\Map3D\Recorder\PausePlay.png" />
    <EmbeddedResource Include="Controls\Map3D\Recorder\PauseRecord.png" />
    <EmbeddedResource Include="Controls\Map3D\Recorder\StopPlay.png" />
    <EmbeddedResource Include="Controls\Map3D\Recorder\StopRecord.png" />
    <EmbeddedResource Include="Controls\Scan\Bodies\Barycentre.png" />
    <EmbeddedResource Include="Controls\Scan\Bodies\Belt.png" />
    <EmbeddedResource Include="Controls\Scan\Bodies\Landable.png" />
    <EmbeddedResource Include="Controls\Scan\Bodies\HighValue.png" />
    <EmbeddedResource Include="Controls\Scan\Bodies\Material.png" />
    <EmbeddedResource Include="Controls\Scan\Bodies\MaterialMore.png" />
    <EmbeddedResource Include="Controls\Scan\Bodies\RingOnly.png" />
    <EmbeddedResource Include="Controls\Scan\Bodies\RingGap.png" />
    <EmbeddedResource Include="Controls\Scan\Bodies\Terraformable.png" />
    <EmbeddedResource Include="Controls\Scan\Bodies\Volcanism.png" />
    <EmbeddedResource Include="Controls\SPanel\ResizeColumn.png" />
    <EmbeddedResource Include="Controls\TravelGrid\FlagStart.png" />
    <EmbeddedResource Include="Controls\TravelGrid\FlagStop.png" />
  </ItemGroup>
  <ItemGroup>
    <EmbeddedResource Include="Panels\ScanGrid.png" />
  </ItemGroup>
  <ItemGroup>
    <EmbeddedResource Include="Controls\EDSM\ExportToExcel.png" />
  </ItemGroup>
  <ItemGroup>
    <EmbeddedResource Include="Controls\Modules\ShowOnCoriolis.png" />
  </ItemGroup>
  <ItemGroup>
    <EmbeddedResource Include="Controls\Main\Admin\SendUnsyncedEGO.png" />
  </ItemGroup>
  <ItemGroup>
    <EmbeddedResource Include="Panels\Compass.png" />
  </ItemGroup>
  <ItemGroup>
    <EmbeddedResource Include="Panels\Plot.png" />
  </ItemGroup>
  <ItemGroup>
    <EmbeddedResource Include="Journal\DiscoveryScan.png" />
  </ItemGroup>
  <ItemGroup>
    <EmbeddedResource Include="Journal\ApproachBody.png" />
  </ItemGroup>
  <ItemGroup>
    <EmbeddedResource Include="Journal\LeaveBody.png" />
  </ItemGroup>
  <ItemGroup>
    <EmbeddedResource Include="Journal\Market.png" />
  </ItemGroup>
  <ItemGroup>
    <EmbeddedResource Include="Journal\Missions.png" />
  </ItemGroup>
  <ItemGroup>
    <EmbeddedResource Include="Journal\Commander.png" />
  </ItemGroup>
  <ItemGroup>
    <EmbeddedResource Include="Journal\EngineerLegacyConvert.png" />
  </ItemGroup>
  <ItemGroup>
    <EmbeddedResource Include="Journal\Reputation.png" />
  </ItemGroup>
  <ItemGroup>
    <EmbeddedResource Include="Journal\FighterDestroyed.png" />
    <EmbeddedResource Include="Journal\FighterRebuilt.png" />
    <EmbeddedResource Include="Journal\LaunchDrone.png" />
    <EmbeddedResource Include="Journal\MaterialTrade.png" />
    <EmbeddedResource Include="Journal\NpcCrewPaidWage.png" />
    <EmbeddedResource Include="Journal\NpcCrewRank.png" />
  </ItemGroup>
  <ItemGroup>
    <EmbeddedResource Include="Journal\ModuleInfo.png" />
  </ItemGroup>
  <ItemGroup>
    <EmbeddedResource Include="Journal\Outfitting.png" />
  </ItemGroup>
  <ItemGroup>
    <EmbeddedResource Include="Journal\Shipyard.png" />
  </ItemGroup>
  <ItemGroup>
    <EmbeddedResource Include="Journal\ShipTargeted.png" />
    <EmbeddedResource Include="Journal\SRVDestroyed.png" />
  </ItemGroup>
  <ItemGroup>
    <EmbeddedResource Include="Journal\StoredModules.png" />
  </ItemGroup>
  <ItemGroup>
    <EmbeddedResource Include="Journal\StoredShips.png" />
  </ItemGroup>
  <ItemGroup>
    <EmbeddedResource Include="Journal\Statistics.png" />
  </ItemGroup>
  <ItemGroup>
    <EmbeddedResource Include="Journal\TechnologyBroker.png" />
  </ItemGroup>
  <ItemGroup>
    <EmbeddedResource Include="Journal\Shutdown.png" />
  </ItemGroup>
  <ItemGroup>
    <EmbeddedResource Include="Controls\Selector\Selector.png" />
  </ItemGroup>
  <ItemGroup>
    <EmbeddedResource Include="Controls\Selector\Addtab.png" />
  </ItemGroup>
  <ItemGroup>
    <EmbeddedResource Include="Panels\PanelSelector.png" />
  </ItemGroup>
  <ItemGroup>
    <EmbeddedResource Include="Journal\Powerplay.png" />
  </ItemGroup>
  <ItemGroup>
    <EmbeddedResource Include="Journal\UnderAttack.png" />
  </ItemGroup>
  <ItemGroup>
    <EmbeddedResource Include="Controls\Map3D\Bookmarks\StarWithPlanets.png" />
  </ItemGroup>
  <ItemGroup>
    <EmbeddedResource Include="Panels\BookmarkManager.png" />
  </ItemGroup>
  <ItemGroup>
    <EmbeddedResource Include="Controls\StarList\BodyClasses.png" />
    <EmbeddedResource Include="Controls\StarList\Jumponium.png" />
  </ItemGroup>
  <ItemGroup>
    <EmbeddedResource Include="Controls\Bookmarks\Delete.png" />
    <EmbeddedResource Include="Controls\Bookmarks\New.png" />
    <EmbeddedResource Include="Controls\Bookmarks\Edit.png" />
  </ItemGroup>
  <ItemGroup>
    <EmbeddedResource Include="Panels\LocalMap.png" />
    <EmbeddedResource Include="Journal\CargoDepot.png" />
  </ItemGroup>
  <ItemGroup>
    <EmbeddedResource Include="Controls\Modules\EDShipYard.png" />
    <EmbeddedResource Include="Controls\Modules\Configure.png" />
  </ItemGroup>
  <ItemGroup>
    <EmbeddedResource Include="Controls\Plot\Dots.png" />
  </ItemGroup>
  <ItemGroup>
    <EmbeddedResource Include="Panels\OutfittingPanel.png" />
    <EmbeddedResource Include="Panels\ShipYardPanel.png" />
  </ItemGroup>
  <ItemGroup>
    <EmbeddedResource Include="Panels\CombatPanel.png" />
  </ItemGroup>
  <ItemGroup>
    <EmbeddedResource Include="Panels\SplitterControl.png" />
  </ItemGroup>
  <ItemGroup>
    <EmbeddedResource Include="Controls\SysInfo\firstdiscover.png" />
  </ItemGroup>
  <ItemGroup>
    <EmbeddedResource Include="Controls\SysInfo\notfirstdiscover.png" />
  </ItemGroup>
  <ItemGroup>
    <Content Include="Controls\readme.txt" />
<<<<<<< HEAD
    <EmbeddedResource Include="Controls\Scan\Bodies\Mapped.png" />
=======
    <EmbeddedResource Include="Controls\Search\Scan.png" />
>>>>>>> 81ea614b
    <EmbeddedResource Include="Controls\Search\SearchMaterials.png" />
    <EmbeddedResource Include="Panels\Search.png" />
    <EmbeddedResource Include="Controls\Search\SearchStars.png" />
    <EmbeddedResource Include="Controls\ScanGrid\Belt.png" />
    <EmbeddedResource Include="Controls\ScanGrid\Ring.png" />
    <EmbeddedResource Include="Panels\GroupMarker.png" />
    <EmbeddedResource Include="Journal\CodexEntry.png" />
    <EmbeddedResource Include="Journal\SAAScanComplete.png" />
    <EmbeddedResource Include="Journal\PayBounties.png" />
    <EmbeddedResource Include="Journal\MultiSellExplorationData.png" />
    <EmbeddedResource Include="Journal\FSSSignalDiscovered.png" />
    <EmbeddedResource Include="Journal\FSSDiscoveryScan.png" />
    <EmbeddedResource Include="Journal\FSSAllBodiesFound.png" />
    <EmbeddedResource Include="Journal\FSDTarget.png" />
    <EmbeddedResource Include="Journal\AsteroidCracked.png" />
    <EmbeddedResource Include="Journal\DisbandedSquadron.png" />
    <EmbeddedResource Include="Journal\AppliedToSquadron.png" />
    <EmbeddedResource Include="Journal\InvitedToSquadron.png" />
    <EmbeddedResource Include="Journal\JoinedSquadron.png" />
    <EmbeddedResource Include="Journal\KickedFromSquadron.png" />
    <EmbeddedResource Include="Journal\LeftSquadron.png" />
    <EmbeddedResource Include="Journal\SharedBookmarkToSquadron.png" />
    <EmbeddedResource Include="Journal\SquadronCreated.png" />
    <EmbeddedResource Include="Journal\SquadronDemotion.png" />
    <EmbeddedResource Include="Journal\SquadronPromotion.png" />
    <EmbeddedResource Include="Journal\WonATrophyForSquadron.png" />
  </ItemGroup>
  <ItemGroup>
    <ProjectReference Include="..\BaseUtilities\BaseUtilities\BaseUtils.csproj">
      <Project>{c657c881-f3e1-45ba-aca5-966348010414}</Project>
      <Name>BaseUtils</Name>
    </ProjectReference>
  </ItemGroup>
  <Import Project="$(MSBuildToolsPath)\Microsoft.CSharp.targets" />
</Project><|MERGE_RESOLUTION|>--- conflicted
+++ resolved
@@ -679,11 +679,8 @@
   </ItemGroup>
   <ItemGroup>
     <Content Include="Controls\readme.txt" />
-<<<<<<< HEAD
     <EmbeddedResource Include="Controls\Scan\Bodies\Mapped.png" />
-=======
     <EmbeddedResource Include="Controls\Search\Scan.png" />
->>>>>>> 81ea614b
     <EmbeddedResource Include="Controls\Search\SearchMaterials.png" />
     <EmbeddedResource Include="Panels\Search.png" />
     <EmbeddedResource Include="Controls\Search\SearchStars.png" />
