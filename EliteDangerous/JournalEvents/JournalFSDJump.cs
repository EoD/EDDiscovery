--- conflicted
+++ resolved
@@ -70,47 +70,28 @@
             if (JumpDist > 0)
                 sb.Append(JumpDist.ToString("0.00") + " ly");
             if (FuelUsed > 0)
-<<<<<<< HEAD
                 sb.Append(", Fuel " + FuelUsed.ToString("0.0") + "t");
             if (FuelLevel > 0)
                 sb.Append(" left " + FuelLevel.ToString("0.0") + "t");
-=======
-                info += "," +" Fuel ".Tx(this) + FuelUsed.ToString("0.0") + "t";
-            if (FuelLevel > 0)
-                info += " left ".Tx(this) + FuelLevel.ToString("0.0") + "t";
->>>>>>> 1807a648
 
             string econ = Economy_Localised.Alt(Economy);
             if (econ.Equals("None"))
                 econ = "";
 
-<<<<<<< HEAD
             sb.Append(" ");
             sb.Append(BaseUtils.FieldBuilder.Build("Faction:", Faction, "<;(Wanted) ", Wanted, "State:", FactionState, "Allegiance:", Allegiance, "Economy:", econ, "Population:", Population));
             info = sb.ToString();
 
             sb.Clear();
-=======
-            info += " ";
-            info += BaseUtils.FieldBuilder.Build("Faction:".Txb(this), Faction, "<;(Wanted) ".Txb(this), Wanted, "State:".Txb(this), FactionState, "Allegiance:".Txb(this), Allegiance, "Economy:".Txb(this), econ, "Population:".Txb(this), Population);
-            detailed = "";
->>>>>>> 1807a648
 
             if ( Factions != null )
             {
                 foreach (FactionInformation i in Factions)
                 {
-<<<<<<< HEAD
                     sb.Append(BaseUtils.FieldBuilder.Build("", i.Name, "State:", i.FactionState, "Gov:", i.Government, "Inf:;%", (i.Influence * 100.0).ToString("0.0"), "Alg:", i.Allegiance));
                     if (i.PendingStates != null)
                     {
                         sb.Append(BaseUtils.FieldBuilder.Build(",", "Pending State:"));
-=======
-                    detailed += BaseUtils.FieldBuilder.Build("", i.Name, "State:".Txb(this), i.FactionState, "Government:".Txb(this), i.Government, "Inf:;%".Txb(this), (i.Influence * 100.0).ToString("0.0"), "Allegiance:".Txb(this), i.Allegiance) ;
-                    if (i.PendingStates != null)
-                    {
-                        detailed += BaseUtils.FieldBuilder.Build(",", "Pending State:".Txb(this));
->>>>>>> 1807a648
                         foreach (JournalLocation.PowerStatesInfo state in i.PendingStates)
                             sb.Append(BaseUtils.FieldBuilder.Build(",", state.State, "", state.Trend));
 
@@ -118,11 +99,7 @@
 
                     if (i.RecoveringStates != null)
                     {
-<<<<<<< HEAD
                         sb.Append(BaseUtils.FieldBuilder.Build(",", "Recovering State:"));
-=======
-                        detailed += BaseUtils.FieldBuilder.Build(",", "Recovering State:".Txb(this));
->>>>>>> 1807a648
                         foreach (JournalLocation.PowerStatesInfo state in i.RecoveringStates)
                             sb.Append(BaseUtils.FieldBuilder.Build(",", state.State, "", state.Trend));
                     }
