﻿namespace EDDiscovery2.PlanetSystems
{
    partial class PlanetsForm
    {
        /// <summary>
        /// Required designer variable.
        /// </summary>
        private System.ComponentModel.IContainer components = null;

        /// <summary>
        /// Clean up any resources being used.
        /// </summary>
        /// <param name="disposing">true if managed resources should be disposed; otherwise, false.</param>
        protected override void Dispose(bool disposing)
        {
            if (disposing && (components != null))
            {
                components.Dispose();
            }
            base.Dispose(disposing);
        }

        #region Windows Form Designer generated code

        /// <summary>
        /// Required method for Designer support - do not modify
        /// the contents of this method with the code editor.
        /// </summary>
        private void InitializeComponent()
        {
            System.ComponentModel.ComponentResourceManager resources = new System.ComponentModel.ComponentResourceManager(typeof(PlanetsForm));
            this.textBoxSystemName = new System.Windows.Forms.TextBox();
            this.label1 = new System.Windows.Forms.Label();
<<<<<<< HEAD
            this.addMaterialNodeControl1 = new EDDiscovery2.AddMaterialNodeControl();
            this.button1 = new System.Windows.Forms.Button();
=======
            this.button1 = new System.Windows.Forms.Button();
            this.textBoxName = new System.Windows.Forms.TextBox();
            this.listView1 = new System.Windows.Forms.ListView();
            this.columnName = ((System.Windows.Forms.ColumnHeader)(new System.Windows.Forms.ColumnHeader()));
            this.columnData = ((System.Windows.Forms.ColumnHeader)(new System.Windows.Forms.ColumnHeader()));
            this.ColumnVeryCommon = ((System.Windows.Forms.ColumnHeader)(new System.Windows.Forms.ColumnHeader()));
            this.columnHeaderCommon = ((System.Windows.Forms.ColumnHeader)(new System.Windows.Forms.ColumnHeader()));
            this.columnHeaderRare = ((System.Windows.Forms.ColumnHeader)(new System.Windows.Forms.ColumnHeader()));
            this.columnHeaderVeryRare = ((System.Windows.Forms.ColumnHeader)(new System.Windows.Forms.ColumnHeader()));
            this.panel1 = new System.Windows.Forms.Panel();
            this.toolStrip1 = new System.Windows.Forms.ToolStrip();
            this.toolStripButtonAdd = new System.Windows.Forms.ToolStripButton();
            this.toolStripButtonSave = new System.Windows.Forms.ToolStripButton();
            this.panel2 = new System.Windows.Forms.Panel();
            this.label13 = new System.Windows.Forms.Label();
            this.checkedListBox4 = new System.Windows.Forms.CheckedListBox();
            this.label12 = new System.Windows.Forms.Label();
            this.checkedListBox3 = new System.Windows.Forms.CheckedListBox();
            this.label11 = new System.Windows.Forms.Label();
            this.checkedListBox2 = new System.Windows.Forms.CheckedListBox();
            this.label10 = new System.Windows.Forms.Label();
            this.checkedListBox1 = new System.Windows.Forms.CheckedListBox();
            this.comboBoxTerrainDifficulty = new System.Windows.Forms.ComboBox();
            this.label9 = new System.Windows.Forms.Label();
            this.checkBox1 = new System.Windows.Forms.CheckBox();
            this.label8 = new System.Windows.Forms.Label();
            this.textBoxRadius = new System.Windows.Forms.TextBox();
            this.label7 = new System.Windows.Forms.Label();
            this.textBoxArrivalPoint = new System.Windows.Forms.TextBox();
            this.comboBoxVulcanism = new System.Windows.Forms.ComboBox();
            this.label6 = new System.Windows.Forms.Label();
            this.comboBoxAtmosphere = new System.Windows.Forms.ComboBox();
            this.label5 = new System.Windows.Forms.Label();
            this.label4 = new System.Windows.Forms.Label();
            this.textBoxGravity = new System.Windows.Forms.TextBox();
            this.comboBoxType = new System.Windows.Forms.ComboBox();
            this.label3 = new System.Windows.Forms.Label();
            this.label2 = new System.Windows.Forms.Label();
            this.panel1.SuspendLayout();
            this.toolStrip1.SuspendLayout();
            this.panel2.SuspendLayout();
>>>>>>> 085b490b
            this.SuspendLayout();
            // 
            // textBoxSystemName
            // 
            this.textBoxSystemName.CausesValidation = false;
            this.textBoxSystemName.Location = new System.Drawing.Point(69, 12);
            this.textBoxSystemName.Name = "textBoxSystemName";
            this.textBoxSystemName.Size = new System.Drawing.Size(192, 20);
            this.textBoxSystemName.TabIndex = 0;
            this.textBoxSystemName.TextChanged += new System.EventHandler(this.textBoxSystemName_TextChanged);
            // 
            // label1
            // 
            this.label1.AutoSize = true;
            this.label1.Location = new System.Drawing.Point(12, 15);
            this.label1.Name = "label1";
            this.label1.Size = new System.Drawing.Size(41, 13);
            this.label1.TabIndex = 1;
            this.label1.Text = "System";
            // 
<<<<<<< HEAD
            // addMaterialNodeControl1
            // 
            this.addMaterialNodeControl1.Dock = System.Windows.Forms.DockStyle.Bottom;
            this.addMaterialNodeControl1.Location = new System.Drawing.Point(0, 60);
            this.addMaterialNodeControl1.Name = "addMaterialNodeControl1";
            this.addMaterialNodeControl1.Size = new System.Drawing.Size(963, 330);
            this.addMaterialNodeControl1.TabIndex = 2;
            // 
=======
>>>>>>> 085b490b
            // button1
            // 
            this.button1.Location = new System.Drawing.Point(278, 9);
            this.button1.Name = "button1";
            this.button1.Size = new System.Drawing.Size(75, 23);
            this.button1.TabIndex = 3;
            this.button1.Text = "Current";
            this.button1.UseVisualStyleBackColor = true;
            this.button1.Click += new System.EventHandler(this.button1_Click);
            // 
<<<<<<< HEAD
=======
            // textBoxName
            // 
            this.textBoxName.Location = new System.Drawing.Point(72, 13);
            this.textBoxName.Name = "textBoxName";
            this.textBoxName.Size = new System.Drawing.Size(103, 20);
            this.textBoxName.TabIndex = 4;
            // 
            // listView1
            // 
            this.listView1.Columns.AddRange(new System.Windows.Forms.ColumnHeader[] {
            this.columnName,
            this.columnData,
            this.ColumnVeryCommon,
            this.columnHeaderCommon,
            this.columnHeaderRare,
            this.columnHeaderVeryRare});
            this.listView1.Dock = System.Windows.Forms.DockStyle.Fill;
            this.listView1.FullRowSelect = true;
            this.listView1.Location = new System.Drawing.Point(0, 25);
            this.listView1.MultiSelect = false;
            this.listView1.Name = "listView1";
            this.listView1.Size = new System.Drawing.Size(923, 203);
            this.listView1.TabIndex = 5;
            this.listView1.UseCompatibleStateImageBehavior = false;
            this.listView1.View = System.Windows.Forms.View.Details;
            this.listView1.SelectedIndexChanged += new System.EventHandler(this.listView1_SelectedIndexChanged);
            // 
            // columnName
            // 
            this.columnName.Text = "Name";
            this.columnName.Width = 90;
            // 
            // columnData
            // 
            this.columnData.Text = "Data";
            this.columnData.Width = 200;
            // 
            // ColumnVeryCommon
            // 
            this.ColumnVeryCommon.Text = "Very common";
            this.ColumnVeryCommon.Width = 100;
            // 
            // columnHeaderCommon
            // 
            this.columnHeaderCommon.Text = "Common";
            this.columnHeaderCommon.Width = 100;
            // 
            // columnHeaderRare
            // 
            this.columnHeaderRare.Text = "Rare";
            // 
            // columnHeaderVeryRare
            // 
            this.columnHeaderVeryRare.Text = "Very rare";
            // 
            // panel1
            // 
            this.panel1.Controls.Add(this.listView1);
            this.panel1.Controls.Add(this.toolStrip1);
            this.panel1.Location = new System.Drawing.Point(15, 38);
            this.panel1.Name = "panel1";
            this.panel1.Size = new System.Drawing.Size(923, 228);
            this.panel1.TabIndex = 6;
            // 
            // toolStrip1
            // 
            this.toolStrip1.Items.AddRange(new System.Windows.Forms.ToolStripItem[] {
            this.toolStripButtonAdd,
            this.toolStripButtonSave});
            this.toolStrip1.Location = new System.Drawing.Point(0, 0);
            this.toolStrip1.Name = "toolStrip1";
            this.toolStrip1.Size = new System.Drawing.Size(923, 25);
            this.toolStrip1.TabIndex = 6;
            this.toolStrip1.Text = "toolStrip1";
            // 
            // toolStripButtonAdd
            // 
            this.toolStripButtonAdd.DisplayStyle = System.Windows.Forms.ToolStripItemDisplayStyle.Image;
            this.toolStripButtonAdd.Image = ((System.Drawing.Image)(resources.GetObject("toolStripButtonAdd.Image")));
            this.toolStripButtonAdd.ImageTransparentColor = System.Drawing.Color.Magenta;
            this.toolStripButtonAdd.Name = "toolStripButtonAdd";
            this.toolStripButtonAdd.Size = new System.Drawing.Size(23, 22);
            this.toolStripButtonAdd.Text = "Add";
            this.toolStripButtonAdd.Click += new System.EventHandler(this.toolStripButtonAdd_Click);
            // 
            // toolStripButtonSave
            // 
            this.toolStripButtonSave.Alignment = System.Windows.Forms.ToolStripItemAlignment.Right;
            this.toolStripButtonSave.DisplayStyle = System.Windows.Forms.ToolStripItemDisplayStyle.Text;
            this.toolStripButtonSave.Image = ((System.Drawing.Image)(resources.GetObject("toolStripButtonSave.Image")));
            this.toolStripButtonSave.ImageTransparentColor = System.Drawing.Color.Magenta;
            this.toolStripButtonSave.Name = "toolStripButtonSave";
            this.toolStripButtonSave.Size = new System.Drawing.Size(35, 22);
            this.toolStripButtonSave.Text = "Save";
            this.toolStripButtonSave.Click += new System.EventHandler(this.toolStripButtonSave_Click);
            // 
            // panel2
            // 
            this.panel2.Controls.Add(this.label13);
            this.panel2.Controls.Add(this.checkedListBox4);
            this.panel2.Controls.Add(this.label12);
            this.panel2.Controls.Add(this.checkedListBox3);
            this.panel2.Controls.Add(this.label11);
            this.panel2.Controls.Add(this.checkedListBox2);
            this.panel2.Controls.Add(this.label10);
            this.panel2.Controls.Add(this.checkedListBox1);
            this.panel2.Controls.Add(this.comboBoxTerrainDifficulty);
            this.panel2.Controls.Add(this.label9);
            this.panel2.Controls.Add(this.checkBox1);
            this.panel2.Controls.Add(this.label8);
            this.panel2.Controls.Add(this.textBoxRadius);
            this.panel2.Controls.Add(this.label7);
            this.panel2.Controls.Add(this.textBoxArrivalPoint);
            this.panel2.Controls.Add(this.comboBoxVulcanism);
            this.panel2.Controls.Add(this.label6);
            this.panel2.Controls.Add(this.comboBoxAtmosphere);
            this.panel2.Controls.Add(this.label5);
            this.panel2.Controls.Add(this.label4);
            this.panel2.Controls.Add(this.textBoxGravity);
            this.panel2.Controls.Add(this.comboBoxType);
            this.panel2.Controls.Add(this.label3);
            this.panel2.Controls.Add(this.label2);
            this.panel2.Controls.Add(this.textBoxName);
            this.panel2.Location = new System.Drawing.Point(15, 272);
            this.panel2.Name = "panel2";
            this.panel2.Size = new System.Drawing.Size(923, 139);
            this.panel2.TabIndex = 7;
            // 
            // label13
            // 
            this.label13.AutoSize = true;
            this.label13.Location = new System.Drawing.Point(791, 0);
            this.label13.Name = "label13";
            this.label13.Size = new System.Drawing.Size(49, 13);
            this.label13.TabIndex = 28;
            this.label13.Text = "Very rare";
            // 
            // checkedListBox4
            // 
            this.checkedListBox4.FormattingEnabled = true;
            this.checkedListBox4.Items.AddRange(new object[] {
            "Antimony",
            "Polonium",
            "Ruthenium",
            "Technetium",
            "Tellurium",
            "Yttrium"});
            this.checkedListBox4.Location = new System.Drawing.Point(794, 16);
            this.checkedListBox4.Name = "checkedListBox4";
            this.checkedListBox4.Size = new System.Drawing.Size(93, 124);
            this.checkedListBox4.TabIndex = 27;
            // 
            // label12
            // 
            this.label12.AutoSize = true;
            this.label12.Location = new System.Drawing.Point(692, -1);
            this.label12.Name = "label12";
            this.label12.Size = new System.Drawing.Size(30, 13);
            this.label12.TabIndex = 26;
            this.label12.Text = "Rare";
            // 
            // checkedListBox3
            // 
            this.checkedListBox3.FormattingEnabled = true;
            this.checkedListBox3.Items.AddRange(new object[] {
            "Cadmium",
            "Mercury",
            "Molybdenum",
            "Niobium",
            "Tin",
            "Tungsten"});
            this.checkedListBox3.Location = new System.Drawing.Point(695, 15);
            this.checkedListBox3.Name = "checkedListBox3";
            this.checkedListBox3.Size = new System.Drawing.Size(93, 124);
            this.checkedListBox3.TabIndex = 25;
            // 
            // label11
            // 
            this.label11.AutoSize = true;
            this.label11.Location = new System.Drawing.Point(593, 0);
            this.label11.Name = "label11";
            this.label11.Size = new System.Drawing.Size(48, 13);
            this.label11.TabIndex = 24;
            this.label11.Text = "Common";
            // 
            // checkedListBox2
            // 
            this.checkedListBox2.FormattingEnabled = true;
            this.checkedListBox2.Items.AddRange(new object[] {
            "Arsenic",
            "Chromium",
            "Germanium",
            "Manganese",
            "Selenium",
            "Vanadium",
            "Zinc",
            "Zirconium"});
            this.checkedListBox2.Location = new System.Drawing.Point(596, 15);
            this.checkedListBox2.Name = "checkedListBox2";
            this.checkedListBox2.Size = new System.Drawing.Size(93, 124);
            this.checkedListBox2.TabIndex = 23;
            // 
            // label10
            // 
            this.label10.AutoSize = true;
            this.label10.Location = new System.Drawing.Point(494, 0);
            this.label10.Name = "label10";
            this.label10.Size = new System.Drawing.Size(71, 13);
            this.label10.TabIndex = 22;
            this.label10.Text = "Very common";
            // 
            // checkedListBox1
            // 
            this.checkedListBox1.FormattingEnabled = true;
            this.checkedListBox1.Items.AddRange(new object[] {
            "Carbon",
            "Iron",
            "Nickel",
            "Phosphorus",
            "Sulphur"});
            this.checkedListBox1.Location = new System.Drawing.Point(497, 16);
            this.checkedListBox1.Name = "checkedListBox1";
            this.checkedListBox1.Size = new System.Drawing.Size(93, 124);
            this.checkedListBox1.TabIndex = 21;
            // 
            // comboBoxTerrainDifficulty
            // 
            this.comboBoxTerrainDifficulty.FormattingEnabled = true;
            this.comboBoxTerrainDifficulty.Location = new System.Drawing.Point(90, 92);
            this.comboBoxTerrainDifficulty.Name = "comboBoxTerrainDifficulty";
            this.comboBoxTerrainDifficulty.Size = new System.Drawing.Size(85, 21);
            this.comboBoxTerrainDifficulty.TabIndex = 20;
            // 
            // label9
            // 
            this.label9.AutoSize = true;
            this.label9.Location = new System.Drawing.Point(3, 95);
            this.label9.Name = "label9";
            this.label9.Size = new System.Drawing.Size(81, 13);
            this.label9.TabIndex = 19;
            this.label9.Text = "Terrain difficulty";
            // 
            // checkBox1
            // 
            this.checkBox1.AutoSize = true;
            this.checkBox1.Location = new System.Drawing.Point(400, 41);
            this.checkBox1.Name = "checkBox1";
            this.checkBox1.Size = new System.Drawing.Size(91, 17);
            this.checkBox1.TabIndex = 18;
            this.checkBox1.Text = "Terraformable";
            this.checkBox1.UseVisualStyleBackColor = true;
            // 
            // label8
            // 
            this.label8.AutoSize = true;
            this.label8.Location = new System.Drawing.Point(181, 69);
            this.label8.Name = "label8";
            this.label8.Size = new System.Drawing.Size(60, 13);
            this.label8.TabIndex = 17;
            this.label8.Text = "Radius(km)";
            // 
            // textBoxRadius
            // 
            this.textBoxRadius.Location = new System.Drawing.Point(242, 66);
            this.textBoxRadius.Name = "textBoxRadius";
            this.textBoxRadius.Size = new System.Drawing.Size(103, 20);
            this.textBoxRadius.TabIndex = 16;
            // 
            // label7
            // 
            this.label7.AutoSize = true;
            this.label7.Location = new System.Drawing.Point(3, 69);
            this.label7.Name = "label7";
            this.label7.Size = new System.Drawing.Size(62, 13);
            this.label7.TabIndex = 15;
            this.label7.Text = "Arrival point";
            // 
            // textBoxArrivalPoint
            // 
            this.textBoxArrivalPoint.Location = new System.Drawing.Point(72, 66);
            this.textBoxArrivalPoint.Name = "textBoxArrivalPoint";
            this.textBoxArrivalPoint.Size = new System.Drawing.Size(103, 20);
            this.textBoxArrivalPoint.TabIndex = 14;
            // 
            // comboBoxVulcanism
            // 
            this.comboBoxVulcanism.FormattingEnabled = true;
            this.comboBoxVulcanism.Location = new System.Drawing.Point(242, 39);
            this.comboBoxVulcanism.Name = "comboBoxVulcanism";
            this.comboBoxVulcanism.Size = new System.Drawing.Size(107, 21);
            this.comboBoxVulcanism.TabIndex = 13;
            this.comboBoxVulcanism.SelectedIndexChanged += new System.EventHandler(this.comboBox1_SelectedIndexChanged);
            // 
            // label6
            // 
            this.label6.AutoSize = true;
            this.label6.Location = new System.Drawing.Point(181, 42);
            this.label6.Name = "label6";
            this.label6.Size = new System.Drawing.Size(55, 13);
            this.label6.TabIndex = 12;
            this.label6.Text = "Vulcanism";
            // 
            // comboBoxAtmosphere
            // 
            this.comboBoxAtmosphere.FormattingEnabled = true;
            this.comboBoxAtmosphere.Location = new System.Drawing.Point(72, 39);
            this.comboBoxAtmosphere.Name = "comboBoxAtmosphere";
            this.comboBoxAtmosphere.Size = new System.Drawing.Size(103, 21);
            this.comboBoxAtmosphere.TabIndex = 11;
            // 
            // label5
            // 
            this.label5.AutoSize = true;
            this.label5.Location = new System.Drawing.Point(3, 42);
            this.label5.Name = "label5";
            this.label5.Size = new System.Drawing.Size(63, 13);
            this.label5.TabIndex = 10;
            this.label5.Text = "Atmosphere";
            // 
            // label4
            // 
            this.label4.AutoSize = true;
            this.label4.Location = new System.Drawing.Point(381, 15);
            this.label4.Name = "label4";
            this.label4.Size = new System.Drawing.Size(40, 13);
            this.label4.TabIndex = 9;
            this.label4.Text = "Gravity";
            // 
            // textBoxGravity
            // 
            this.textBoxGravity.Location = new System.Drawing.Point(422, 12);
            this.textBoxGravity.Name = "textBoxGravity";
            this.textBoxGravity.Size = new System.Drawing.Size(58, 20);
            this.textBoxGravity.TabIndex = 8;
            this.textBoxGravity.TextChanged += new System.EventHandler(this.textBoxGravity_TextChanged);
            // 
            // comboBoxType
            // 
            this.comboBoxType.FormattingEnabled = true;
            this.comboBoxType.Location = new System.Drawing.Point(242, 12);
            this.comboBoxType.Name = "comboBoxType";
            this.comboBoxType.Size = new System.Drawing.Size(107, 21);
            this.comboBoxType.TabIndex = 7;
            this.comboBoxType.SelectedIndexChanged += new System.EventHandler(this.comboBoxType_SelectedIndexChanged);
            // 
            // label3
            // 
            this.label3.AutoSize = true;
            this.label3.Location = new System.Drawing.Point(181, 15);
            this.label3.Name = "label3";
            this.label3.Size = new System.Drawing.Size(31, 13);
            this.label3.TabIndex = 6;
            this.label3.Text = "Type";
            // 
            // label2
            // 
            this.label2.AutoSize = true;
            this.label2.Location = new System.Drawing.Point(3, 16);
            this.label2.Name = "label2";
            this.label2.Size = new System.Drawing.Size(35, 13);
            this.label2.TabIndex = 5;
            this.label2.Text = "Name";
            // 
>>>>>>> 085b490b
            // PlanetsForm
            // 
            this.AutoScaleDimensions = new System.Drawing.SizeF(6F, 13F);
            this.AutoScaleMode = System.Windows.Forms.AutoScaleMode.Font;
<<<<<<< HEAD
            this.ClientSize = new System.Drawing.Size(963, 390);
            this.Controls.Add(this.button1);
            this.Controls.Add(this.addMaterialNodeControl1);
=======
            this.ClientSize = new System.Drawing.Size(963, 411);
            this.Controls.Add(this.panel2);
            this.Controls.Add(this.panel1);
            this.Controls.Add(this.button1);
>>>>>>> 085b490b
            this.Controls.Add(this.label1);
            this.Controls.Add(this.textBoxSystemName);
            this.Name = "PlanetsForm";
            this.Text = "PlanetsForm";
            this.Load += new System.EventHandler(this.PlanetsForm_Load);
<<<<<<< HEAD
=======
            this.panel1.ResumeLayout(false);
            this.panel1.PerformLayout();
            this.toolStrip1.ResumeLayout(false);
            this.toolStrip1.PerformLayout();
            this.panel2.ResumeLayout(false);
            this.panel2.PerformLayout();
>>>>>>> 085b490b
            this.ResumeLayout(false);
            this.PerformLayout();

        }

        #endregion

        private System.Windows.Forms.TextBox textBoxSystemName;
        private System.Windows.Forms.Label label1;
<<<<<<< HEAD
        private AddMaterialNodeControl addMaterialNodeControl1;
        private System.Windows.Forms.Button button1;
=======
        private System.Windows.Forms.Button button1;
        private System.Windows.Forms.TextBox textBoxName;
        private System.Windows.Forms.ListView listView1;
        private System.Windows.Forms.ColumnHeader columnName;
        private System.Windows.Forms.ColumnHeader columnData;
        private System.Windows.Forms.ColumnHeader ColumnVeryCommon;
        private System.Windows.Forms.ColumnHeader columnHeaderCommon;
        private System.Windows.Forms.ColumnHeader columnHeaderRare;
        private System.Windows.Forms.ColumnHeader columnHeaderVeryRare;
        private System.Windows.Forms.Panel panel1;
        private System.Windows.Forms.ToolStrip toolStrip1;
        private System.Windows.Forms.ToolStripButton toolStripButtonAdd;
        private System.Windows.Forms.ToolStripButton toolStripButtonSave;
        private System.Windows.Forms.Panel panel2;
        private System.Windows.Forms.Label label2;
        private System.Windows.Forms.ComboBox comboBoxType;
        private System.Windows.Forms.Label label3;
        private System.Windows.Forms.ComboBox comboBoxAtmosphere;
        private System.Windows.Forms.Label label5;
        private System.Windows.Forms.Label label4;
        private System.Windows.Forms.TextBox textBoxGravity;
        private System.Windows.Forms.ComboBox comboBoxTerrainDifficulty;
        private System.Windows.Forms.Label label9;
        private System.Windows.Forms.CheckBox checkBox1;
        private System.Windows.Forms.Label label8;
        private System.Windows.Forms.TextBox textBoxRadius;
        private System.Windows.Forms.Label label7;
        private System.Windows.Forms.TextBox textBoxArrivalPoint;
        private System.Windows.Forms.ComboBox comboBoxVulcanism;
        private System.Windows.Forms.Label label6;
        private System.Windows.Forms.Label label13;
        private System.Windows.Forms.CheckedListBox checkedListBox4;
        private System.Windows.Forms.Label label12;
        private System.Windows.Forms.CheckedListBox checkedListBox3;
        private System.Windows.Forms.Label label11;
        private System.Windows.Forms.CheckedListBox checkedListBox2;
        private System.Windows.Forms.Label label10;
        private System.Windows.Forms.CheckedListBox checkedListBox1;
>>>>>>> 085b490b
    }
}<|MERGE_RESOLUTION|>--- conflicted
+++ resolved
@@ -31,10 +31,6 @@
             System.ComponentModel.ComponentResourceManager resources = new System.ComponentModel.ComponentResourceManager(typeof(PlanetsForm));
             this.textBoxSystemName = new System.Windows.Forms.TextBox();
             this.label1 = new System.Windows.Forms.Label();
-<<<<<<< HEAD
-            this.addMaterialNodeControl1 = new EDDiscovery2.AddMaterialNodeControl();
-            this.button1 = new System.Windows.Forms.Button();
-=======
             this.button1 = new System.Windows.Forms.Button();
             this.textBoxName = new System.Windows.Forms.TextBox();
             this.listView1 = new System.Windows.Forms.ListView();
@@ -76,7 +72,6 @@
             this.panel1.SuspendLayout();
             this.toolStrip1.SuspendLayout();
             this.panel2.SuspendLayout();
->>>>>>> 085b490b
             this.SuspendLayout();
             // 
             // textBoxSystemName
@@ -97,17 +92,6 @@
             this.label1.TabIndex = 1;
             this.label1.Text = "System";
             // 
-<<<<<<< HEAD
-            // addMaterialNodeControl1
-            // 
-            this.addMaterialNodeControl1.Dock = System.Windows.Forms.DockStyle.Bottom;
-            this.addMaterialNodeControl1.Location = new System.Drawing.Point(0, 60);
-            this.addMaterialNodeControl1.Name = "addMaterialNodeControl1";
-            this.addMaterialNodeControl1.Size = new System.Drawing.Size(963, 330);
-            this.addMaterialNodeControl1.TabIndex = 2;
-            // 
-=======
->>>>>>> 085b490b
             // button1
             // 
             this.button1.Location = new System.Drawing.Point(278, 9);
@@ -118,8 +102,6 @@
             this.button1.UseVisualStyleBackColor = true;
             this.button1.Click += new System.EventHandler(this.button1_Click);
             // 
-<<<<<<< HEAD
-=======
             // textBoxName
             // 
             this.textBoxName.Location = new System.Drawing.Point(72, 13);
@@ -483,35 +465,25 @@
             this.label2.TabIndex = 5;
             this.label2.Text = "Name";
             // 
->>>>>>> 085b490b
             // PlanetsForm
             // 
             this.AutoScaleDimensions = new System.Drawing.SizeF(6F, 13F);
             this.AutoScaleMode = System.Windows.Forms.AutoScaleMode.Font;
-<<<<<<< HEAD
-            this.ClientSize = new System.Drawing.Size(963, 390);
-            this.Controls.Add(this.button1);
-            this.Controls.Add(this.addMaterialNodeControl1);
-=======
             this.ClientSize = new System.Drawing.Size(963, 411);
             this.Controls.Add(this.panel2);
             this.Controls.Add(this.panel1);
             this.Controls.Add(this.button1);
->>>>>>> 085b490b
             this.Controls.Add(this.label1);
             this.Controls.Add(this.textBoxSystemName);
             this.Name = "PlanetsForm";
             this.Text = "PlanetsForm";
             this.Load += new System.EventHandler(this.PlanetsForm_Load);
-<<<<<<< HEAD
-=======
             this.panel1.ResumeLayout(false);
             this.panel1.PerformLayout();
             this.toolStrip1.ResumeLayout(false);
             this.toolStrip1.PerformLayout();
             this.panel2.ResumeLayout(false);
             this.panel2.PerformLayout();
->>>>>>> 085b490b
             this.ResumeLayout(false);
             this.PerformLayout();
 
@@ -521,10 +493,6 @@
 
         private System.Windows.Forms.TextBox textBoxSystemName;
         private System.Windows.Forms.Label label1;
-<<<<<<< HEAD
-        private AddMaterialNodeControl addMaterialNodeControl1;
-        private System.Windows.Forms.Button button1;
-=======
         private System.Windows.Forms.Button button1;
         private System.Windows.Forms.TextBox textBoxName;
         private System.Windows.Forms.ListView listView1;
@@ -563,6 +531,5 @@
         private System.Windows.Forms.CheckedListBox checkedListBox2;
         private System.Windows.Forms.Label label10;
         private System.Windows.Forms.CheckedListBox checkedListBox1;
->>>>>>> 085b490b
     }
 }