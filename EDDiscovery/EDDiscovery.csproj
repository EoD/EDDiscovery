﻿<?xml version="1.0" encoding="utf-8"?>
<Project ToolsVersion="12.0" DefaultTargets="Build" xmlns="http://schemas.microsoft.com/developer/msbuild/2003">
  <Import Project="$(MSBuildExtensionsPath)\$(MSBuildToolsVersion)\Microsoft.Common.props" Condition="Exists('$(MSBuildExtensionsPath)\$(MSBuildToolsVersion)\Microsoft.Common.props')" />
  <PropertyGroup>
    <Configuration Condition=" '$(Configuration)' == '' ">Debug</Configuration>
    <Platform Condition=" '$(Platform)' == '' ">AnyCPU</Platform>
    <ProjectGuid>{6EE10D92-E3E4-44D9-8E6B-851801B0B510}</ProjectGuid>
    <OutputType>WinExe</OutputType>
    <AppDesignerFolder>Properties</AppDesignerFolder>
    <RootNamespace>EDDiscovery</RootNamespace>
    <AssemblyName>EDDiscovery</AssemblyName>
    <TargetFrameworkVersion>v4.0</TargetFrameworkVersion>
    <FileAlignment>512</FileAlignment>
    <TargetFrameworkProfile />
    <IsWebBootstrapper>true</IsWebBootstrapper>
    <NuGetPackageImportStamp>
    </NuGetPackageImportStamp>
    <PublishUrl>ftp://robert.astronet.se/homepage/Elite/EDDiscovery2/</PublishUrl>
    <Install>true</Install>
    <InstallFrom>Web</InstallFrom>
    <UpdateEnabled>true</UpdateEnabled>
    <UpdateMode>Foreground</UpdateMode>
    <UpdateInterval>7</UpdateInterval>
    <UpdateIntervalUnits>Days</UpdateIntervalUnits>
    <UpdatePeriodically>false</UpdatePeriodically>
    <UpdateRequired>false</UpdateRequired>
    <MapFileExtensions>true</MapFileExtensions>
    <InstallUrl>http://robert.astronet.se/Elite/EDDiscovery2/</InstallUrl>
    <CreateWebPageOnPublish>true</CreateWebPageOnPublish>
    <WebPage>publish.htm</WebPage>
    <ApplicationRevision>0</ApplicationRevision>
    <ApplicationVersion>2.7.6.0</ApplicationVersion>
    <UseApplicationTrust>false</UseApplicationTrust>
    <PublishWizardCompleted>true</PublishWizardCompleted>
    <BootstrapperEnabled>true</BootstrapperEnabled>
  </PropertyGroup>
  <PropertyGroup Condition=" '$(Configuration)|$(Platform)' == 'Debug|AnyCPU' ">
    <PlatformTarget>AnyCPU</PlatformTarget>
    <DebugSymbols>true</DebugSymbols>
    <DebugType>full</DebugType>
    <Optimize>false</Optimize>
    <OutputPath>bin\Debug\</OutputPath>
    <DefineConstants>DEBUG;TRACE</DefineConstants>
    <ErrorReport>prompt</ErrorReport>
    <WarningLevel>4</WarningLevel>
    <RunCodeAnalysis>false</RunCodeAnalysis>
    <UseVSHostingProcess>true</UseVSHostingProcess>
  </PropertyGroup>
  <PropertyGroup Condition=" '$(Configuration)|$(Platform)' == 'Release|AnyCPU' ">
    <PlatformTarget>AnyCPU</PlatformTarget>
    <DebugType>pdbonly</DebugType>
    <Optimize>true</Optimize>
    <OutputPath>bin\Release\</OutputPath>
    <DefineConstants>TRACE</DefineConstants>
    <ErrorReport>prompt</ErrorReport>
    <WarningLevel>4</WarningLevel>
    <UseVSHostingProcess>false</UseVSHostingProcess>
  </PropertyGroup>
  <PropertyGroup>
    <ManifestCertificateThumbprint>6586052CF2C6A2D8348CC25AA17842FA028AED2F</ManifestCertificateThumbprint>
  </PropertyGroup>
  <PropertyGroup>
    <ManifestKeyFile>EDDiscovery_TemporaryKey.pfx</ManifestKeyFile>
  </PropertyGroup>
  <PropertyGroup>
    <GenerateManifests>true</GenerateManifests>
  </PropertyGroup>
  <PropertyGroup>
    <SignManifests>false</SignManifests>
  </PropertyGroup>
  <PropertyGroup>
    <ApplicationIcon>edlogo_3mo_icon.ico</ApplicationIcon>
  </PropertyGroup>
  <PropertyGroup>
    <StartupObject>
    </StartupObject>
  </PropertyGroup>
  <PropertyGroup>
    <NoWin32Manifest>true</NoWin32Manifest>
  </PropertyGroup>
  <PropertyGroup Condition="'$(Configuration)|$(Platform)' == 'Debug|x64'">
    <DebugSymbols>true</DebugSymbols>
    <OutputPath>bin\x64\Debug\</OutputPath>
    <DefineConstants>DEBUG;TRACE</DefineConstants>
    <DebugType>full</DebugType>
    <PlatformTarget>x64</PlatformTarget>
    <ErrorReport>prompt</ErrorReport>
    <CodeAnalysisRuleSet>MinimumRecommendedRules.ruleset</CodeAnalysisRuleSet>
  </PropertyGroup>
  <PropertyGroup Condition="'$(Configuration)|$(Platform)' == 'Release|x64'">
    <OutputPath>bin\x64\Release\</OutputPath>
    <DefineConstants>TRACE</DefineConstants>
    <Optimize>true</Optimize>
    <DebugType>pdbonly</DebugType>
    <PlatformTarget>x64</PlatformTarget>
    <UseVSHostingProcess>false</UseVSHostingProcess>
    <ErrorReport>prompt</ErrorReport>
    <CodeAnalysisRuleSet>MinimumRecommendedRules.ruleset</CodeAnalysisRuleSet>
  </PropertyGroup>
  <PropertyGroup Condition="'$(Configuration)|$(Platform)' == 'Debug|x86'">
    <DebugSymbols>true</DebugSymbols>
    <OutputPath>bin\x86\Debug\</OutputPath>
    <DefineConstants>DEBUG;TRACE</DefineConstants>
    <DebugType>full</DebugType>
    <PlatformTarget>x86</PlatformTarget>
    <ErrorReport>prompt</ErrorReport>
    <CodeAnalysisRuleSet>MinimumRecommendedRules.ruleset</CodeAnalysisRuleSet>
  </PropertyGroup>
  <PropertyGroup Condition="'$(Configuration)|$(Platform)' == 'Release|x86'">
    <OutputPath>bin\x86\Release\</OutputPath>
    <DefineConstants>TRACE</DefineConstants>
    <Optimize>true</Optimize>
    <DebugType>pdbonly</DebugType>
    <PlatformTarget>x86</PlatformTarget>
    <UseVSHostingProcess>false</UseVSHostingProcess>
    <ErrorReport>prompt</ErrorReport>
    <CodeAnalysisRuleSet>MinimumRecommendedRules.ruleset</CodeAnalysisRuleSet>
  </PropertyGroup>
  <ItemGroup>
    <Reference Include="Newtonsoft.Json, Version=6.0.0.0, Culture=neutral, PublicKeyToken=30ad4fe6b2a6aeed, processorArchitecture=MSIL">
      <SpecificVersion>False</SpecificVersion>
      <HintPath>..\packages\Newtonsoft.Json.6.0.8\lib\net40\Newtonsoft.Json.dll</HintPath>
    </Reference>
    <Reference Include="OpenTK">
      <HintPath>..\packages\OpenTK.1.1.1589.5942\lib\NET40\OpenTK.dll</HintPath>
    </Reference>
    <Reference Include="OpenTK.GLControl">
      <HintPath>..\packages\OpenTK.GLControl.1.1.1589.5942\lib\NET40\OpenTK.GLControl.dll</HintPath>
    </Reference>
    <Reference Include="System" />
    <Reference Include="System.configuration" />
    <Reference Include="System.Core" />
    <Reference Include="System.Data.SQLite, Version=1.0.99.0, Culture=neutral, PublicKeyToken=db937bc2d44ff139, processorArchitecture=MSIL">
      <HintPath>..\packages\System.Data.SQLite.Core.1.0.99.0\lib\net40\System.Data.SQLite.dll</HintPath>
      <Private>True</Private>
    </Reference>
    <Reference Include="System.Data.SQLite.Linq, Version=1.0.99.0, Culture=neutral, PublicKeyToken=db937bc2d44ff139, processorArchitecture=MSIL">
      <HintPath>..\packages\System.Data.SQLite.Linq.1.0.99.0\lib\net40\System.Data.SQLite.Linq.dll</HintPath>
      <Private>True</Private>
    </Reference>
    <Reference Include="System.Management" />
    <Reference Include="System.Web" />
    <Reference Include="System.Web.Extensions" />
    <Reference Include="System.Windows.Forms.DataVisualization" />
    <Reference Include="System.Xml.Linq" />
    <Reference Include="System.Data.DataSetExtensions">
      <Private>False</Private>
    </Reference>
    <Reference Include="Microsoft.CSharp" />
    <Reference Include="System.Data" />
    <Reference Include="System.Deployment" />
    <Reference Include="System.Drawing" />
    <Reference Include="System.Windows.Forms" />
    <Reference Include="System.Xml" />
  </ItemGroup>
  <ItemGroup>
    <Compile Include="2DMap\FGEImage.cs" />
    <Compile Include="2DMap\Form2DMap.cs">
      <SubType>Form</SubType>
    </Compile>
    <Compile Include="2DMap\Form2DMap.Designer.cs">
      <DependentUpon>Form2DMap.cs</DependentUpon>
    </Compile>
    <Compile Include="2DMap\ImageViewer.cs">
      <SubType>Component</SubType>
    </Compile>
    <Compile Include="2DMap\ImageViewer.Designer.cs">
      <DependentUpon>ImageViewer.cs</DependentUpon>
    </Compile>
    <Compile Include="3DMap\Data3DSetClass.cs" />
    <Compile Include="3DMap\DatasetBuilder.cs" />
    <Compile Include="3DMap\MapManager.cs" />
    <Compile Include="3DMap\KeyboardActions.cs" />
<<<<<<< HEAD
    <Compile Include="Controls\SplitContainerCustom.cs">
      <SubType>Component</SubType>
    </Compile>
=======
    <Compile Include="Controls\DataGridViewExtensions.cs" />
    <Compile Include="DistanceParser.cs" />
>>>>>>> 30aa573b
    <Compile Include="ObjectExtensions.cs" />
    <Compile Include="Controls\ButtonExt.cs">
      <SubType>Component</SubType>
    </Compile>
    <Compile Include="Controls\CheckBoxCustom.cs">
      <SubType>Component</SubType>
    </Compile>
    <Compile Include="Controls\DataViewScrollerPanel.cs">
      <SubType>Component</SubType>
    </Compile>
    <Compile Include="Controls\GroupBoxCustom.cs">
      <SubType>Component</SubType>
    </Compile>
    <Compile Include="Controls\NumericUpDownCustom.cs">
      <SubType>Component</SubType>
    </Compile>
    <Compile Include="Controls\RadioButtonCustom.cs">
      <SubType>Component</SubType>
    </Compile>
    <Compile Include="Controls\RichTextBoxScroll.cs">
      <SubType>Component</SubType>
    </Compile>
    <Compile Include="Controls\TabControlCustom.cs">
      <SubType>Component</SubType>
    </Compile>
    <Compile Include="Controls\TabStyleCustom.cs" />
    <Compile Include="Controls\DrawnPanel.cs">
      <SubType>Component</SubType>
    </Compile>
    <Compile Include="Controls\ComboBoxCustom.cs">
      <SubType>Component</SubType>
    </Compile>
    <Compile Include="Controls\ListControlCustom.cs">
      <SubType>Component</SubType>
    </Compile>
    <Compile Include="Controls\RichTextBoxBorder.cs">
      <SubType>Component</SubType>
    </Compile>
    <Compile Include="Controls\TextBoxBorder.cs">
      <SubType>Component</SubType>
    </Compile>
    <Compile Include="Controls\ToolStripComboBoxCustom.cs">
      <SubType>Component</SubType>
    </Compile>
    <Compile Include="Controls\UpDown.cs">
      <SubType>Component</SubType>
    </Compile>
    <Compile Include="Controls\VScrollCustom.cs">
      <SubType>Component</SubType>
    </Compile>
    <Compile Include="DB\SavedRouteClass.cs" />
    <Compile Include="DB\InMemory\VisitedSystemsClass.cs" />
    <Compile Include="DB\ISystem.cs" />
    <Compile Include="DB\InMemory\SystemClass.cs" />
    <Compile Include="DB\IVisitedSystems.cs" />
    <Compile Include="DB\StationClass.cs" />
    <Compile Include="DB\TravelLogUnit.cs" />
    <Compile Include="DB\VisitedSystemsClass.cs" />
    <Compile Include="DB\WantedSystemClass.cs" />
    <Compile Include="EDDB\Commodity.cs" />
    <Compile Include="EDDB\EDDBClass.cs" />
    <Compile Include="EDDConfig.cs" />
    <Compile Include="EDDiscoveryServer\EDDiscoveryServer.cs" />
    <Compile Include="EDDTheme.cs" />
    <Compile Include="EDDToolStripRenderer.cs" />
    <Compile Include="EDSM\EDSMClass.cs" />
    <Compile Include="EDSM\EDSMSync.cs" />
    <Compile Include="EliteDangerous\AppConfig.cs" />
    <Compile Include="EliteDangerous\EDCommander.cs" />
    <Compile Include="EliteDangerous\EliteDangerous.cs" />
    <Compile Include="EliteDangerous\GameSettings.cs" />
    <Compile Include="3DMap\FormMap.cs">
      <SubType>Form</SubType>
    </Compile>
    <Compile Include="3DMap\FormMap.Designer.cs">
      <DependentUpon>FormMap.cs</DependentUpon>
    </Compile>
    <Compile Include="3DMap\OpenTKTest.cs" />
    <Compile Include="DataGridViewSorter.cs" />
    <Compile Include="DB\DistanceClass.cs" />
    <Compile Include="DB\SQLiteDBClass.cs" />
    <Compile Include="DB\SystemClass.cs" />
    <Compile Include="DB\SystemNoteClass.cs" />
    <Compile Include="Forms\AboutForm.cs">
      <SubType>Form</SubType>
    </Compile>
    <Compile Include="Forms\AboutForm.Designer.cs">
      <DependentUpon>AboutForm.cs</DependentUpon>
    </Compile>
    <Compile Include="Forms\ThemeEditor.cs">
      <SubType>Form</SubType>
    </Compile>
    <Compile Include="Forms\ThemeEditor.Designer.cs">
      <DependentUpon>ThemeEditor.cs</DependentUpon>
    </Compile>
    <Compile Include="HTTP\EDMaterializerCom.cs" />
    <Compile Include="HTTP\HttpCom.cs" />
    <Compile Include="HTTP\ResponseData.cs" />
    <Compile Include="Forms\MoveToCommander.cs">
      <SubType>Form</SubType>
    </Compile>
    <Compile Include="Forms\MoveToCommander.Designer.cs">
      <DependentUpon>MoveToCommander.cs</DependentUpon>
    </Compile>
    <Compile Include="PlanetSystems\AddMaterialNodeControl.cs">
      <SubType>UserControl</SubType>
    </Compile>
    <Compile Include="PlanetSystems\AddMaterialNodeControl.Designer.cs">
      <DependentUpon>AddMaterialNodeControl.cs</DependentUpon>
    </Compile>
    <Compile Include="PlanetSystems\EDBasecamp.cs" />
    <Compile Include="PlanetSystems\EDSurvey.cs" />
    <Compile Include="PlanetSystems\EDWorldSurvey.cs" />
    <Compile Include="PlanetSystems\Repositories\Basecamp.cs" />
    <Compile Include="PlanetSystems\Repositories\EdMaterializer.cs" />
    <Compile Include="PlanetSystems\EDMaterials.cs" />
    <Compile Include="PlanetSystems\EDWorld.cs" />
    <Compile Include="PlanetSystems\EDStar.cs" />
    <Compile Include="PlanetSystems\FormProspecting.cs">
      <SubType>Form</SubType>
    </Compile>
    <Compile Include="PlanetSystems\FormProspecting.Designer.cs">
      <DependentUpon>FormProspecting.cs</DependentUpon>
    </Compile>
    <Compile Include="PlanetSystems\Material.cs" />
    <Compile Include="EMK\Arc.cs" />
    <Compile Include="EMK\AStar.cs" />
    <Compile Include="EMK\Graph.cs" />
    <Compile Include="EMK\Node.cs" />
    <Compile Include="EMK\Point3D.cs" />
    <Compile Include="EMK\SortableList.cs" />
    <Compile Include="EMK\Track.cs" />
    <Compile Include="EMK\Vector3D.cs" />
    <Compile Include="EDDiscoveryForm.cs">
      <SubType>Form</SubType>
    </Compile>
    <Compile Include="EDDiscoveryForm.Designer.cs">
      <DependentUpon>EDDiscoveryForm.cs</DependentUpon>
    </Compile>
    <Compile Include="EliteDangerous\NetLogClass.cs" />
    <Compile Include="ImageHandler\ImageHandler.cs">
      <SubType>UserControl</SubType>
    </Compile>
    <Compile Include="ImageHandler\ImageHandler.Designer.cs">
      <DependentUpon>ImageHandler.cs</DependentUpon>
    </Compile>
    <Compile Include="PlanetSystems\ObjectsType.cs" />
    <Compile Include="PlanetSystems\EDObject.cs" />
    <Compile Include="PlanetSystems\PlanetsForm.cs">
      <SubType>Form</SubType>
    </Compile>
    <Compile Include="PlanetSystems\PlanetsForm.Designer.cs">
      <DependentUpon>PlanetsForm.cs</DependentUpon>
    </Compile>
    <Compile Include="PlanetSystems\Repositories\Star.cs" />
    <Compile Include="PlanetSystems\Repositories\Survey.cs" />
    <Compile Include="PlanetSystems\Repositories\World.cs" />
    <Compile Include="PlanetSystems\Repositories\WorldSurvey.cs" />
    <Compile Include="Program.cs" />
    <Compile Include="Properties\AssemblyInfo.cs" />
    <Compile Include="RouteControl.cs">
      <SubType>UserControl</SubType>
    </Compile>
    <Compile Include="RouteControl.Designer.cs">
      <DependentUpon>RouteControl.cs</DependentUpon>
    </Compile>
    <Compile Include="Forms\StatsForm.cs">
      <SubType>Form</SubType>
    </Compile>
    <Compile Include="Forms\StatsForm.Designer.cs">
      <DependentUpon>StatsForm.cs</DependentUpon>
    </Compile>
    <Compile Include="SavedRouteExpeditionControl.cs">
      <SubType>UserControl</SubType>
    </Compile>
    <Compile Include="SavedRouteExpeditionControl.Designer.cs">
      <DependentUpon>SavedRouteExpeditionControl.cs</DependentUpon>
    </Compile>
    <Compile Include="Settings.cs">
      <SubType>UserControl</SubType>
    </Compile>
    <Compile Include="Settings.Designer.cs">
      <DependentUpon>Settings.cs</DependentUpon>
    </Compile>
    <Compile Include="SystemData.cs" />
    <Compile Include="Forms\SystemViewForm.cs">
      <SubType>Form</SubType>
    </Compile>
    <Compile Include="Forms\SystemViewForm.Designer.cs">
      <DependentUpon>SystemViewForm.cs</DependentUpon>
    </Compile>
    <Compile Include="Tools.cs" />
    <Compile Include="TravelHistoryControl.cs">
      <SubType>UserControl</SubType>
    </Compile>
    <Compile Include="TravelHistoryControl.Designer.cs">
      <DependentUpon>TravelHistoryControl.cs</DependentUpon>
    </Compile>
    <Compile Include="TravelHistoryFilter.cs" />
    <Compile Include="Trilateration\ReferencesSector.cs" />
    <Compile Include="Trilateration\ReferenceSystem.cs" />
    <Compile Include="Trilateration\SuggestedReferences.cs" />
    <Compile Include="Trilateration\Trilateration.cs" />
    <Compile Include="Trilateration\TrilaterationControl.cs">
      <SubType>UserControl</SubType>
    </Compile>
    <Compile Include="Trilateration\TrilaterationControl.Designer.cs">
      <DependentUpon>TrilaterationControl.cs</DependentUpon>
    </Compile>
    <Content Include="AppConfigLocal.xml">
      <CopyToOutputDirectory>Always</CopyToOutputDirectory>
      <SubType>Designer</SubType>
    </Content>
    <Content Include="edlogo_3mo_icon.ico" />
    <Content Include="fround.js">
      <CopyToOutputDirectory>Always</CopyToOutputDirectory>
    </Content>
    <None Include="Resources\YellowDot.png" />
    <None Include="Resources\OrangeDot.png" />
    <Content Include="Resources\imgCheck.png" />
    <Content Include="x86\Microsoft.VC100.CRT\msvcp100.dll" />
    <Content Include="x86\Microsoft.VC100.CRT\msvcr100.dll" />
    <Content Include="x86\SQLite.Interop.dll">
      <CopyToOutputDirectory>PreserveNewest</CopyToOutputDirectory>
    </Content>
    <None Include="AppSettingsSecrets.config.example">
      <SubType>Designer</SubType>
    </None>
    <None Include="AppSettingsSecrets.config">
      <SubType>Designer</SubType>
    </None>
    <None Include="Resources\Home-icon.png" />
    <None Include="Resources\Travelicon.png" />
    <None Include="Resources\save.png" />
    <Content Include="trilateration.js">
      <CopyToOutputDirectory>Always</CopyToOutputDirectory>
    </Content>
    <EmbeddedResource Include="2DMap\Form2DMap.resx">
      <DependentUpon>Form2DMap.cs</DependentUpon>
    </EmbeddedResource>
    <EmbeddedResource Include="2DMap\ImageViewer.resx">
      <DependentUpon>ImageViewer.cs</DependentUpon>
    </EmbeddedResource>
    <EmbeddedResource Include="EDDiscoveryForm.resx">
      <DependentUpon>EDDiscoveryForm.cs</DependentUpon>
    </EmbeddedResource>
    <EmbeddedResource Include="3DMap\FormMap.resx">
      <DependentUpon>FormMap.cs</DependentUpon>
    </EmbeddedResource>
    <EmbeddedResource Include="Forms\AboutForm.resx">
      <DependentUpon>AboutForm.cs</DependentUpon>
    </EmbeddedResource>
    <EmbeddedResource Include="Forms\ThemeEditor.resx">
      <DependentUpon>ThemeEditor.cs</DependentUpon>
    </EmbeddedResource>
    <EmbeddedResource Include="ImageHandler\ImageHandler.resx">
      <DependentUpon>ImageHandler.cs</DependentUpon>
    </EmbeddedResource>
    <EmbeddedResource Include="Forms\MoveToCommander.resx">
      <DependentUpon>MoveToCommander.cs</DependentUpon>
    </EmbeddedResource>
    <EmbeddedResource Include="PlanetSystems\PlanetsForm.resx">
      <DependentUpon>PlanetsForm.cs</DependentUpon>
    </EmbeddedResource>
    <EmbeddedResource Include="Properties\Resources.resx">
      <Generator>ResXFileCodeGenerator</Generator>
      <LastGenOutput>Resources.Designer.cs</LastGenOutput>
      <SubType>Designer</SubType>
    </EmbeddedResource>
    <Compile Include="Properties\Resources.Designer.cs">
      <AutoGen>True</AutoGen>
      <DependentUpon>Resources.resx</DependentUpon>
      <DesignTime>True</DesignTime>
    </Compile>
    <Content Include="fge-logo-001-dark.ico">
      <CopyToOutputDirectory>Always</CopyToOutputDirectory>
    </Content>
    <EmbeddedResource Include="PlanetSystems\AddMaterialNodeControl.resx">
      <DependentUpon>AddMaterialNodeControl.cs</DependentUpon>
    </EmbeddedResource>
    <EmbeddedResource Include="PlanetSystems\FormProspecting.resx">
      <DependentUpon>FormProspecting.cs</DependentUpon>
    </EmbeddedResource>
    <EmbeddedResource Include="RouteControl.resx">
      <DependentUpon>RouteControl.cs</DependentUpon>
    </EmbeddedResource>
    <EmbeddedResource Include="Forms\StatsForm.resx">
      <DependentUpon>StatsForm.cs</DependentUpon>
    </EmbeddedResource>
    <EmbeddedResource Include="Forms\SystemViewForm.resx">
      <DependentUpon>SystemViewForm.cs</DependentUpon>
    </EmbeddedResource>
    <EmbeddedResource Include="SavedRouteExpeditionControl.resx">
      <DependentUpon>SavedRouteExpeditionControl.cs</DependentUpon>
    </EmbeddedResource>
    <EmbeddedResource Include="Settings.resx">
      <DependentUpon>Settings.cs</DependentUpon>
    </EmbeddedResource>
    <EmbeddedResource Include="TravelHistoryControl.resx">
      <DependentUpon>TravelHistoryControl.cs</DependentUpon>
    </EmbeddedResource>
    <EmbeddedResource Include="Trilateration\TrilaterationControl.resx">
      <DependentUpon>TrilaterationControl.cs</DependentUpon>
    </EmbeddedResource>
    <None Include="EDDiscovery_TemporaryKey.pfx" />
    <None Include="packages.config" />
    <None Include="Properties\Settings.settings">
      <Generator>SettingsSingleFileGenerator</Generator>
      <LastGenOutput>Settings.Designer.cs</LastGenOutput>
    </None>
    <Compile Include="Properties\Settings.Designer.cs">
      <AutoGen>True</AutoGen>
      <DependentUpon>Settings.settings</DependentUpon>
      <DesignTimeSharedInput>True</DesignTimeSharedInput>
    </Compile>
  </ItemGroup>
  <ItemGroup>
    <None Include="App.config">
      <SubType>Designer</SubType>
    </None>
  </ItemGroup>
  <ItemGroup>
    <BootstrapperPackage Include=".NETFramework,Version=v4.0">
      <Visible>False</Visible>
      <ProductName>Microsoft .NET Framework 4 %28x86 and x64%29</ProductName>
      <Install>true</Install>
    </BootstrapperPackage>
    <BootstrapperPackage Include="Microsoft.Net.Client.3.5">
      <Visible>False</Visible>
      <ProductName>.NET Framework 3.5 SP1 Client Profile</ProductName>
      <Install>false</Install>
    </BootstrapperPackage>
    <BootstrapperPackage Include="Microsoft.Net.Framework.3.5.SP1">
      <Visible>False</Visible>
      <ProductName>.NET Framework 3.5 SP1</ProductName>
      <Install>false</Install>
    </BootstrapperPackage>
    <BootstrapperPackage Include="Microsoft.Windows.Installer.4.5">
      <Visible>False</Visible>
      <ProductName>Windows Installer 4.5</ProductName>
      <Install>true</Install>
    </BootstrapperPackage>
  </ItemGroup>
  <ItemGroup>
    <Folder Include="Maps\" />
    <Folder Include="SQLite\" />
  </ItemGroup>
  <Import Project="$(MSBuildToolsPath)\Microsoft.CSharp.targets" />
  <PropertyGroup>
    <PostBuildEvent>
    </PostBuildEvent>
  </PropertyGroup>
  <Import Project="..\packages\System.Data.SQLite.Core.1.0.99.0\build\net40\System.Data.SQLite.Core.targets" Condition="Exists('..\packages\System.Data.SQLite.Core.1.0.99.0\build\net40\System.Data.SQLite.Core.targets')" />
  <Target Name="EnsureNuGetPackageBuildImports" BeforeTargets="PrepareForBuild">
    <PropertyGroup>
      <ErrorText>This project references NuGet package(s) that are missing on this computer. Use NuGet Package Restore to download them.  For more information, see http://go.microsoft.com/fwlink/?LinkID=322105. The missing file is {0}.</ErrorText>
    </PropertyGroup>
    <Error Condition="!Exists('..\packages\System.Data.SQLite.Core.1.0.99.0\build\net40\System.Data.SQLite.Core.targets')" Text="$([System.String]::Format('$(ErrorText)', '..\packages\System.Data.SQLite.Core.1.0.99.0\build\net40\System.Data.SQLite.Core.targets'))" />
  </Target>
  <!-- To modify your build process, add your task inside one of the targets below and uncomment it. 
       Other similar extension points exist, see Microsoft.Common.targets.
  <Target Name="BeforeBuild">
  </Target>
  <Target Name="AfterBuild">
  </Target>
  -->
</Project><|MERGE_RESOLUTION|>--- conflicted
+++ resolved
@@ -171,14 +171,11 @@
     <Compile Include="3DMap\DatasetBuilder.cs" />
     <Compile Include="3DMap\MapManager.cs" />
     <Compile Include="3DMap\KeyboardActions.cs" />
-<<<<<<< HEAD
-    <Compile Include="Controls\SplitContainerCustom.cs">
-      <SubType>Component</SubType>
-    </Compile>
-=======
     <Compile Include="Controls\DataGridViewExtensions.cs" />
     <Compile Include="DistanceParser.cs" />
->>>>>>> 30aa573b
+    <Compile Include="Controls\SplitContainerCustom.cs">
+      <SubType>Component</SubType>
+    </Compile>
     <Compile Include="ObjectExtensions.cs" />
     <Compile Include="Controls\ButtonExt.cs">
       <SubType>Component</SubType>
