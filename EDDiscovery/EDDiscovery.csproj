--- conflicted
+++ resolved
@@ -745,12 +745,9 @@
     <None Include="Resources\tilegrid.png" />
     <None Include="Resources\starlist.png" />
     <None Include="Resources\edsm24.png" />
-<<<<<<< HEAD
+    <None Include="Resources\shoppinglist.bmp" />
     <None Include="Resources\Volcano.bmp" />
     <None Include="Resources\Terraformable.png" />
-=======
-    <None Include="Resources\shoppinglist.bmp" />
->>>>>>> cea71995
     <Content Include="x86\Microsoft.VC100.CRT\msvcp100.dll" />
     <Content Include="x86\Microsoft.VC100.CRT\msvcr100.dll" />
     <EmbeddedResource Include="2DMap\Form2DMap.resx">
