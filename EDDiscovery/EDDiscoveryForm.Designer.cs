﻿/*
 * Copyright © 2015 - 2017 EDDiscovery development team
 *
 * Licensed under the Apache License, Version 2.0 (the "License"); you may not use this
 * file except in compliance with the License. You may obtain a copy of the License at
 *
 * http://www.apache.org/licenses/LICENSE-2.0
 * 
 * Unless required by applicable law or agreed to in writing, software distributed under
 * the License is distributed on an "AS IS" BASIS, WITHOUT WARRANTIES OR CONDITIONS OF
 * ANY KIND, either express or implied. See the License for the specific language
 * governing permissions and limitations under the License.
 * 
 * EDDiscovery is not affiliated with Fronter Developments plc.
 */
namespace EDDiscovery
{
    partial class EDDiscoveryForm
    {
        /// <summary>
        /// Required designer variable.
        /// </summary>
        private System.ComponentModel.IContainer components = null;

        /// <summary>
        /// Clean up any resources being used.
        /// </summary>
        /// <param name="disposing">true if managed resources should be disposed; otherwise, false.</param>
        protected override void Dispose(bool disposing)
        {
            if (disposing && (components != null))
            {
                components.Dispose();
            }
            base.Dispose(disposing);
        }

        #region Windows Form Designer generated code

        /// <summary>
        /// Required method for Designer support - do not modify
        /// the contents of this method with the code editor.
        /// </summary>
        private void InitializeComponent()
        {
            this.components = new System.ComponentModel.Container();
            System.ComponentModel.ComponentResourceManager resources = new System.ComponentModel.ComponentResourceManager(typeof(EDDiscoveryForm));
            ExtendedControls.TabStyleSquare tabStyleSquare1 = new ExtendedControls.TabStyleSquare();
            this.menuStrip1 = new System.Windows.Forms.MenuStrip();
            this.toolsToolStripMenuItem = new System.Windows.Forms.ToolStripMenuItem();
            this.show2DMapsToolStripMenuItem = new System.Windows.Forms.ToolStripMenuItem();
            this.show3DMapsToolStripMenuItem = new System.Windows.Forms.ToolStripMenuItem();
            this.changeMapColorToolStripMenuItem = new System.Windows.Forms.ToolStripMenuItem();
            this.editThemeToolStripMenuItem = new System.Windows.Forms.ToolStripMenuItem();
            this.materialSearchToolStripMenuItem = new System.Windows.Forms.ToolStripMenuItem();
            this.showAllPopoutsInTaskBarToolStripMenuItem = new System.Windows.Forms.ToolStripMenuItem();
            this.showAllInTaskBarToolStripMenuItem = new System.Windows.Forms.ToolStripMenuItem();
            this.turnOffAllTransparencyToolStripMenuItem = new System.Windows.Forms.ToolStripMenuItem();
            this.exitToolStripMenuItem = new System.Windows.Forms.ToolStripMenuItem();
            this.adminToolStripMenuItem = new System.Windows.Forms.ToolStripMenuItem();
            this.forceEDDBUpdateToolStripMenuItem = new System.Windows.Forms.ToolStripMenuItem();
            this.syncEDSMSystemsToolStripMenuItem = new System.Windows.Forms.ToolStripMenuItem();
            this.showLogfilesToolStripMenuItem = new System.Windows.Forms.ToolStripMenuItem();
            this.openEliteDangerousDirectoryToolStripMenuItem = new System.Windows.Forms.ToolStripMenuItem();
            this.dEBUGResetAllHistoryToFirstCommandeToolStripMenuItem = new System.Windows.Forms.ToolStripMenuItem();
            this.read21AndFormerLogFilesToolStripMenuItem = new System.Windows.Forms.ToolStripMenuItem();
            this.read21AndFormerLogFiles_forceReloadLogsToolStripMenuItem = new System.Windows.Forms.ToolStripMenuItem();
            this.rescanAllJournalFilesToolStripMenuItem = new System.Windows.Forms.ToolStripMenuItem();
            this.deleteDuplicateFSDJumpEntriesToolStripMenuItem = new System.Windows.Forms.ToolStripMenuItem();
            this.sendUnsuncedEDDNEventsToolStripMenuItem = new System.Windows.Forms.ToolStripMenuItem();
            this.clearEDSMIDAssignedToAllRecordsForCurrentCommanderToolStripMenuItem = new System.Windows.Forms.ToolStripMenuItem();
            this.addOnsToolStripMenuItem = new System.Windows.Forms.ToolStripMenuItem();
            this.manageAddOnsToolStripMenuItem = new System.Windows.Forms.ToolStripMenuItem();
            this.configureAddOnActionsToolStripMenuItem = new System.Windows.Forms.ToolStripMenuItem();
            this.speechSynthesisSettingsToolStripMenuItem = new System.Windows.Forms.ToolStripMenuItem();
            this.stopCurrentlyRunningActionProgramToolStripMenuItem = new System.Windows.Forms.ToolStripMenuItem();
            this.helpToolStripMenuItem = new System.Windows.Forms.ToolStripMenuItem();
            this.aboutToolStripMenuItem = new System.Windows.Forms.ToolStripMenuItem();
            this.eDDiscoveryHomepageToolStripMenuItem = new System.Windows.Forms.ToolStripMenuItem();
            this.helpMenuSeparatorTop = new System.Windows.Forms.ToolStripSeparator();
            this.eDDiscoveryChatDiscordToolStripMenuItem = new System.Windows.Forms.ToolStripMenuItem();
            this.frontierForumThreadToolStripMenuItem = new System.Windows.Forms.ToolStripMenuItem();
            this.gitHubToolStripMenuItem = new System.Windows.Forms.ToolStripMenuItem();
            this.reportIssueIdeasToolStripMenuItem = new System.Windows.Forms.ToolStripMenuItem();
            this.helpMenuSeparatorBottom = new System.Windows.Forms.ToolStripSeparator();
            this.checkForNewReleaseToolStripMenuItem = new System.Windows.Forms.ToolStripMenuItem();
            this.panelInfo = new System.Windows.Forms.Panel();
            this.labelPanelText = new System.Windows.Forms.Label();
            this.label_version = new System.Windows.Forms.Label();
            this.panel_eddiscovery = new System.Windows.Forms.Panel();
            this.edsmRefreshTimer = new System.Windows.Forms.Timer(this.components);
            this.tabControl1 = new ExtendedControls.TabControlCustom();
            this.tabPageTravelHistory = new System.Windows.Forms.TabPage();
            this.travelHistoryControl1 = new EDDiscovery.TravelHistoryControl();
            this.tabPageJournal = new System.Windows.Forms.TabPage();
            this.journalViewControl1 = new EDDiscovery.JournalViewControl();
            this.tabPageTriletaration = new System.Windows.Forms.TabPage();
            this.trilaterationControl = new EDDiscovery.TrilaterationControl();
            this.tabPageScreenshots = new System.Windows.Forms.TabPage();
            this.imageHandler1 = new EDDiscovery2.ImageHandler.ImageHandler();
            this.tabPageRoute = new System.Windows.Forms.TabPage();
            this.routeControl1 = new EDDiscovery.RouteControl();
            this.tabPageRoutesExpeditions = new System.Windows.Forms.TabPage();
            this.savedRouteExpeditionControl1 = new EDDiscovery.SavedRouteExpeditionControl();
            this.tabPageExport = new System.Windows.Forms.TabPage();
            this.exportControl1 = new EDDiscovery.ExportControl();
            this.tabPageSettings = new System.Windows.Forms.TabPage();
            this.settings = new EDDiscovery2.Settings();
            this.button_test = new ExtendedControls.ButtonExt();
            this.panel_minimize = new ExtendedControls.DrawnPanel();
            this.panel_close = new ExtendedControls.DrawnPanel();
            this.statusStrip1 = new ExtendedControls.StatusStripCustom();
            this.toolStripProgressBar1 = new System.Windows.Forms.ToolStripProgressBar();
            this.toolStripStatusLabel1 = new System.Windows.Forms.ToolStripStatusLabel();
            this.notifyIcon1 = new System.Windows.Forms.NotifyIcon(this.components);
            this.notifyIconContextMenuStrip1 = new System.Windows.Forms.ContextMenuStrip(this.components);
            this.notifyIconMenu_Open = new System.Windows.Forms.ToolStripMenuItem();
            this.notifyIconMenu_Hide = new System.Windows.Forms.ToolStripMenuItem();
            this.notifyIconMenu_Exit = new System.Windows.Forms.ToolStripMenuItem();
<<<<<<< HEAD
            this.cAPIToolStripMenuItem = new System.Windows.Forms.ToolStripMenuItem();
=======
            this.editInTextCurrentSpeechSynthesisVariablesToolStripMenuItem = new System.Windows.Forms.ToolStripMenuItem();
>>>>>>> f0c92f23
            this.menuStrip1.SuspendLayout();
            this.panelInfo.SuspendLayout();
            this.tabControl1.SuspendLayout();
            this.tabPageTravelHistory.SuspendLayout();
            this.tabPageJournal.SuspendLayout();
            this.tabPageTriletaration.SuspendLayout();
            this.tabPageScreenshots.SuspendLayout();
            this.tabPageRoute.SuspendLayout();
            this.tabPageRoutesExpeditions.SuspendLayout();
            this.tabPageExport.SuspendLayout();
            this.tabPageSettings.SuspendLayout();
            this.statusStrip1.SuspendLayout();
            this.notifyIconContextMenuStrip1.SuspendLayout();
            this.SuspendLayout();
            // 
            // menuStrip1
            // 
            this.menuStrip1.Dock = System.Windows.Forms.DockStyle.None;
            this.menuStrip1.Items.AddRange(new System.Windows.Forms.ToolStripItem[] {
            this.toolsToolStripMenuItem,
            this.adminToolStripMenuItem,
            this.addOnsToolStripMenuItem,
            this.helpToolStripMenuItem});
            this.menuStrip1.Location = new System.Drawing.Point(0, 0);
            this.menuStrip1.Name = "menuStrip1";
<<<<<<< HEAD
            this.menuStrip1.Size = new System.Drawing.Size(313, 24);
=======
            this.menuStrip1.Size = new System.Drawing.Size(314, 24);
>>>>>>> f0c92f23
            this.menuStrip1.TabIndex = 16;
            this.menuStrip1.Text = "menuStrip1";
            // 
            // toolsToolStripMenuItem
            // 
            this.toolsToolStripMenuItem.DropDownItems.AddRange(new System.Windows.Forms.ToolStripItem[] {
            this.show2DMapsToolStripMenuItem,
            this.show3DMapsToolStripMenuItem,
            this.changeMapColorToolStripMenuItem,
            this.editThemeToolStripMenuItem,
            this.materialSearchToolStripMenuItem,
            this.showAllPopoutsInTaskBarToolStripMenuItem,
            this.exitToolStripMenuItem});
            this.toolsToolStripMenuItem.Name = "toolsToolStripMenuItem";
            this.toolsToolStripMenuItem.Size = new System.Drawing.Size(48, 20);
            this.toolsToolStripMenuItem.Text = "&Tools";
            // 
            // show2DMapsToolStripMenuItem
            // 
            this.show2DMapsToolStripMenuItem.Image = global::EDDiscovery.Properties.Resources.sellexplorationdata;
            this.show2DMapsToolStripMenuItem.Name = "show2DMapsToolStripMenuItem";
            this.show2DMapsToolStripMenuItem.Size = new System.Drawing.Size(197, 22);
            this.show2DMapsToolStripMenuItem.Text = "Show &2D maps";
            this.show2DMapsToolStripMenuItem.Click += new System.EventHandler(this.show2DMapsToolStripMenuItem_Click);
            // 
            // show3DMapsToolStripMenuItem
            // 
            this.show3DMapsToolStripMenuItem.Image = global::EDDiscovery.Properties.Resources.hyperspace;
            this.show3DMapsToolStripMenuItem.Name = "show3DMapsToolStripMenuItem";
            this.show3DMapsToolStripMenuItem.Size = new System.Drawing.Size(197, 22);
            this.show3DMapsToolStripMenuItem.Text = "Show &3D maps";
            this.show3DMapsToolStripMenuItem.Click += new System.EventHandler(this.show3DMapsToolStripMenuItem_Click);
            // 
            // changeMapColorToolStripMenuItem
            // 
            this.changeMapColorToolStripMenuItem.Image = global::EDDiscovery.Properties.Resources.buytradedata;
            this.changeMapColorToolStripMenuItem.Name = "changeMapColorToolStripMenuItem";
            this.changeMapColorToolStripMenuItem.Size = new System.Drawing.Size(197, 22);
            this.changeMapColorToolStripMenuItem.Text = "Set &Default Map Colour";
            this.changeMapColorToolStripMenuItem.Click += new System.EventHandler(this.changeMapColorToolStripMenuItem_Click);
            // 
            // editThemeToolStripMenuItem
            // 
            this.editThemeToolStripMenuItem.Image = global::EDDiscovery.Properties.Resources.eye;
            this.editThemeToolStripMenuItem.Name = "editThemeToolStripMenuItem";
            this.editThemeToolStripMenuItem.Size = new System.Drawing.Size(197, 22);
            this.editThemeToolStripMenuItem.Text = "&Edit Theme";
            this.editThemeToolStripMenuItem.Click += new System.EventHandler(this.editThemeToolStripMenuItem_Click);
            // 
            // materialSearchToolStripMenuItem
            // 
            this.materialSearchToolStripMenuItem.Name = "materialSearchToolStripMenuItem";
            this.materialSearchToolStripMenuItem.Size = new System.Drawing.Size(197, 22);
            this.materialSearchToolStripMenuItem.Text = "Material Search";
            this.materialSearchToolStripMenuItem.Visible = false;
            this.materialSearchToolStripMenuItem.Click += new System.EventHandler(this.materialSearchToolStripMenuItem_Click);
            // 
            // showAllPopoutsInTaskBarToolStripMenuItem
            // 
            this.showAllPopoutsInTaskBarToolStripMenuItem.DropDownItems.AddRange(new System.Windows.Forms.ToolStripItem[] {
            this.showAllInTaskBarToolStripMenuItem,
            this.turnOffAllTransparencyToolStripMenuItem});
            this.showAllPopoutsInTaskBarToolStripMenuItem.Image = global::EDDiscovery.Properties.Resources.popout;
            this.showAllPopoutsInTaskBarToolStripMenuItem.Name = "showAllPopoutsInTaskBarToolStripMenuItem";
            this.showAllPopoutsInTaskBarToolStripMenuItem.Size = new System.Drawing.Size(197, 22);
            this.showAllPopoutsInTaskBarToolStripMenuItem.Text = "&Pop-outs";
            // 
            // showAllInTaskBarToolStripMenuItem
            // 
            this.showAllInTaskBarToolStripMenuItem.Image = global::EDDiscovery.Properties.Resources.textsent;
            this.showAllInTaskBarToolStripMenuItem.Name = "showAllInTaskBarToolStripMenuItem";
            this.showAllInTaskBarToolStripMenuItem.Size = new System.Drawing.Size(210, 22);
            this.showAllInTaskBarToolStripMenuItem.Text = "&Show All In Task Bar";
            this.showAllInTaskBarToolStripMenuItem.Click += new System.EventHandler(this.showAllInTaskBarToolStripMenuItem_Click);
            // 
            // turnOffAllTransparencyToolStripMenuItem
            // 
            this.turnOffAllTransparencyToolStripMenuItem.Image = global::EDDiscovery.Properties.Resources.dockinggranted;
            this.turnOffAllTransparencyToolStripMenuItem.Name = "turnOffAllTransparencyToolStripMenuItem";
            this.turnOffAllTransparencyToolStripMenuItem.Size = new System.Drawing.Size(210, 22);
            this.turnOffAllTransparencyToolStripMenuItem.Text = "&Turn Off All Transparency";
            this.turnOffAllTransparencyToolStripMenuItem.Click += new System.EventHandler(this.turnOffAllTransparencyToolStripMenuItem_Click);
            // 
            // exitToolStripMenuItem
            // 
            this.exitToolStripMenuItem.Image = global::EDDiscovery.Properties.Resources.selfdestruct;
            this.exitToolStripMenuItem.Name = "exitToolStripMenuItem";
            this.exitToolStripMenuItem.Size = new System.Drawing.Size(197, 22);
            this.exitToolStripMenuItem.Text = "E&xit";
            this.exitToolStripMenuItem.Click += new System.EventHandler(this.exitToolStripMenuItem_Click);
            // 
            // adminToolStripMenuItem
            // 
            this.adminToolStripMenuItem.DropDownItems.AddRange(new System.Windows.Forms.ToolStripItem[] {
            this.forceEDDBUpdateToolStripMenuItem,
            this.syncEDSMSystemsToolStripMenuItem,
            this.showLogfilesToolStripMenuItem,
            this.openEliteDangerousDirectoryToolStripMenuItem,
            this.dEBUGResetAllHistoryToFirstCommandeToolStripMenuItem,
            this.read21AndFormerLogFilesToolStripMenuItem,
            this.rescanAllJournalFilesToolStripMenuItem,
            this.deleteDuplicateFSDJumpEntriesToolStripMenuItem,
            this.sendUnsuncedEDDNEventsToolStripMenuItem,
            this.clearEDSMIDAssignedToAllRecordsForCurrentCommanderToolStripMenuItem});
            this.adminToolStripMenuItem.Name = "adminToolStripMenuItem";
            this.adminToolStripMenuItem.Size = new System.Drawing.Size(55, 20);
            this.adminToolStripMenuItem.Text = "A&dmin";
            // 
            // forceEDDBUpdateToolStripMenuItem
            // 
            this.forceEDDBUpdateToolStripMenuItem.Name = "forceEDDBUpdateToolStripMenuItem";
            this.forceEDDBUpdateToolStripMenuItem.Size = new System.Drawing.Size(396, 22);
            this.forceEDDBUpdateToolStripMenuItem.Text = "Synchronise with EDDB";
            this.forceEDDBUpdateToolStripMenuItem.Click += new System.EventHandler(this.forceEDDBUpdateToolStripMenuItem_Click);
            // 
            // syncEDSMSystemsToolStripMenuItem
            // 
            this.syncEDSMSystemsToolStripMenuItem.Name = "syncEDSMSystemsToolStripMenuItem";
            this.syncEDSMSystemsToolStripMenuItem.Size = new System.Drawing.Size(396, 22);
            this.syncEDSMSystemsToolStripMenuItem.Text = "Synchronise with EDSM Stars";
            this.syncEDSMSystemsToolStripMenuItem.Click += new System.EventHandler(this.syncEDSMSystemsToolStripMenuItem_Click);
            // 
            // showLogfilesToolStripMenuItem
            // 
            this.showLogfilesToolStripMenuItem.Name = "showLogfilesToolStripMenuItem";
            this.showLogfilesToolStripMenuItem.Size = new System.Drawing.Size(396, 22);
            this.showLogfilesToolStripMenuItem.Text = "Show journal files directory of current commander";
            this.showLogfilesToolStripMenuItem.Click += new System.EventHandler(this.showLogfilesToolStripMenuItem_Click);
            // 
            // openEliteDangerousDirectoryToolStripMenuItem
            // 
            this.openEliteDangerousDirectoryToolStripMenuItem.Name = "openEliteDangerousDirectoryToolStripMenuItem";
            this.openEliteDangerousDirectoryToolStripMenuItem.Size = new System.Drawing.Size(396, 22);
            this.openEliteDangerousDirectoryToolStripMenuItem.Text = "Show Elite Dangerous directory";
            this.openEliteDangerousDirectoryToolStripMenuItem.Click += new System.EventHandler(this.openEliteDangerousDirectoryToolStripMenuItem_Click);
            // 
            // dEBUGResetAllHistoryToFirstCommandeToolStripMenuItem
            // 
            this.dEBUGResetAllHistoryToFirstCommandeToolStripMenuItem.Name = "dEBUGResetAllHistoryToFirstCommandeToolStripMenuItem";
            this.dEBUGResetAllHistoryToFirstCommandeToolStripMenuItem.Size = new System.Drawing.Size(396, 22);
            this.dEBUGResetAllHistoryToFirstCommandeToolStripMenuItem.Text = "Reset all history to current commander";
            this.dEBUGResetAllHistoryToFirstCommandeToolStripMenuItem.Click += new System.EventHandler(this.dEBUGResetAllHistoryToFirstCommandeToolStripMenuItem_Click);
            // 
            // read21AndFormerLogFilesToolStripMenuItem
            // 
            this.read21AndFormerLogFilesToolStripMenuItem.DropDownItems.AddRange(new System.Windows.Forms.ToolStripItem[] {
            this.read21AndFormerLogFiles_forceReloadLogsToolStripMenuItem});
            this.read21AndFormerLogFilesToolStripMenuItem.Name = "read21AndFormerLogFilesToolStripMenuItem";
            this.read21AndFormerLogFilesToolStripMenuItem.Size = new System.Drawing.Size(396, 22);
            this.read21AndFormerLogFilesToolStripMenuItem.Text = "Read 2.1 and former log files";
            this.read21AndFormerLogFilesToolStripMenuItem.Click += new System.EventHandler(this.read21AndFormerLogFilesToolStripMenuItem_Click);
            // 
            // read21AndFormerLogFiles_forceReloadLogsToolStripMenuItem
            // 
            this.read21AndFormerLogFiles_forceReloadLogsToolStripMenuItem.Name = "read21AndFormerLogFiles_forceReloadLogsToolStripMenuItem";
            this.read21AndFormerLogFiles_forceReloadLogsToolStripMenuItem.Size = new System.Drawing.Size(164, 22);
            this.read21AndFormerLogFiles_forceReloadLogsToolStripMenuItem.Text = "Force reload logs";
            this.read21AndFormerLogFiles_forceReloadLogsToolStripMenuItem.Click += new System.EventHandler(this.read21AndFormerLogFiles_forceReloadLogsToolStripMenuItem_Click);
            // 
            // rescanAllJournalFilesToolStripMenuItem
            // 
            this.rescanAllJournalFilesToolStripMenuItem.Name = "rescanAllJournalFilesToolStripMenuItem";
            this.rescanAllJournalFilesToolStripMenuItem.Size = new System.Drawing.Size(396, 22);
            this.rescanAllJournalFilesToolStripMenuItem.Text = "Re-scan all journal files";
            this.rescanAllJournalFilesToolStripMenuItem.Click += new System.EventHandler(this.rescanAllJournalFilesToolStripMenuItem_Click);
            // 
            // deleteDuplicateFSDJumpEntriesToolStripMenuItem
            // 
            this.deleteDuplicateFSDJumpEntriesToolStripMenuItem.Name = "deleteDuplicateFSDJumpEntriesToolStripMenuItem";
            this.deleteDuplicateFSDJumpEntriesToolStripMenuItem.Size = new System.Drawing.Size(396, 22);
            this.deleteDuplicateFSDJumpEntriesToolStripMenuItem.Text = "Delete duplicate FSD Jump entries";
            this.deleteDuplicateFSDJumpEntriesToolStripMenuItem.Click += new System.EventHandler(this.deleteDuplicateFSDJumpEntriesToolStripMenuItem_Click);
            // 
            // sendUnsuncedEDDNEventsToolStripMenuItem
            // 
            this.sendUnsuncedEDDNEventsToolStripMenuItem.Name = "sendUnsuncedEDDNEventsToolStripMenuItem";
            this.sendUnsuncedEDDNEventsToolStripMenuItem.Size = new System.Drawing.Size(396, 22);
            this.sendUnsuncedEDDNEventsToolStripMenuItem.Text = "Send unsynced EDDN events";
            this.sendUnsuncedEDDNEventsToolStripMenuItem.Click += new System.EventHandler(this.sendUnsuncedEDDNEventsToolStripMenuItem_Click);
            // 
            // clearEDSMIDAssignedToAllRecordsForCurrentCommanderToolStripMenuItem
            // 
            this.clearEDSMIDAssignedToAllRecordsForCurrentCommanderToolStripMenuItem.Name = "clearEDSMIDAssignedToAllRecordsForCurrentCommanderToolStripMenuItem";
            this.clearEDSMIDAssignedToAllRecordsForCurrentCommanderToolStripMenuItem.Size = new System.Drawing.Size(396, 22);
            this.clearEDSMIDAssignedToAllRecordsForCurrentCommanderToolStripMenuItem.Text = "Clear EDSM ID assigned to all records for current commander";
            this.clearEDSMIDAssignedToAllRecordsForCurrentCommanderToolStripMenuItem.Click += new System.EventHandler(this.clearEDSMIDAssignedToAllRecordsForCurrentCommanderToolStripMenuItem_Click);
            // 
            // addOnsToolStripMenuItem
            // 
            this.addOnsToolStripMenuItem.DropDownItems.AddRange(new System.Windows.Forms.ToolStripItem[] {
            this.manageAddOnsToolStripMenuItem,
            this.configureAddOnActionsToolStripMenuItem,
            this.speechSynthesisSettingsToolStripMenuItem,
<<<<<<< HEAD
            this.stopCurrentlyRunningActionProgramToolStripMenuItem,
            this.cAPIToolStripMenuItem});
=======
            this.editInTextCurrentSpeechSynthesisVariablesToolStripMenuItem,
            this.stopCurrentlyRunningActionProgramToolStripMenuItem});
>>>>>>> f0c92f23
            this.addOnsToolStripMenuItem.Name = "addOnsToolStripMenuItem";
            this.addOnsToolStripMenuItem.Size = new System.Drawing.Size(67, 20);
            this.addOnsToolStripMenuItem.Text = "&Add-Ons";
            // 
            // manageAddOnsToolStripMenuItem
            // 
            this.manageAddOnsToolStripMenuItem.Image = global::EDDiscovery.Properties.Resources.module;
            this.manageAddOnsToolStripMenuItem.Name = "manageAddOnsToolStripMenuItem";
            this.manageAddOnsToolStripMenuItem.Size = new System.Drawing.Size(313, 22);
            this.manageAddOnsToolStripMenuItem.Text = "&Manage Add-Ons";
            this.manageAddOnsToolStripMenuItem.Click += new System.EventHandler(this.manageAddOnsToolStripMenuItem_Click);
            // 
            // configureAddOnActionsToolStripMenuItem
            // 
            this.configureAddOnActionsToolStripMenuItem.Image = global::EDDiscovery.Properties.Resources.Log;
            this.configureAddOnActionsToolStripMenuItem.Name = "configureAddOnActionsToolStripMenuItem";
            this.configureAddOnActionsToolStripMenuItem.Size = new System.Drawing.Size(313, 22);
            this.configureAddOnActionsToolStripMenuItem.Text = "&Edit Add-On Action Files";
            this.configureAddOnActionsToolStripMenuItem.Click += new System.EventHandler(this.configureAddOnActionsToolStripMenuItem_Click);
            // 
            // speechSynthesisSettingsToolStripMenuItem
            // 
            this.speechSynthesisSettingsToolStripMenuItem.Image = global::EDDiscovery.Properties.Resources.missioncompleted;
            this.speechSynthesisSettingsToolStripMenuItem.Name = "speechSynthesisSettingsToolStripMenuItem";
            this.speechSynthesisSettingsToolStripMenuItem.Size = new System.Drawing.Size(313, 22);
            this.speechSynthesisSettingsToolStripMenuItem.Text = "S&peech Synthesis Settings";
            this.speechSynthesisSettingsToolStripMenuItem.Click += new System.EventHandler(this.speechSynthesisSettingsToolStripMenuItem_Click);
            // 
            // stopCurrentlyRunningActionProgramToolStripMenuItem
            // 
            this.stopCurrentlyRunningActionProgramToolStripMenuItem.Image = global::EDDiscovery.Properties.Resources.PauseNormalRed;
            this.stopCurrentlyRunningActionProgramToolStripMenuItem.Name = "stopCurrentlyRunningActionProgramToolStripMenuItem";
            this.stopCurrentlyRunningActionProgramToolStripMenuItem.Size = new System.Drawing.Size(313, 22);
            this.stopCurrentlyRunningActionProgramToolStripMenuItem.Text = "&Stop currently running Action Program";
            this.stopCurrentlyRunningActionProgramToolStripMenuItem.Click += new System.EventHandler(this.stopCurrentlyRunningActionProgramToolStripMenuItem_Click);
            // 
            // helpToolStripMenuItem
            // 
            this.helpToolStripMenuItem.DropDownItems.AddRange(new System.Windows.Forms.ToolStripItem[] {
            this.aboutToolStripMenuItem,
            this.eDDiscoveryHomepageToolStripMenuItem,
            this.helpMenuSeparatorTop,
            this.eDDiscoveryChatDiscordToolStripMenuItem,
            this.frontierForumThreadToolStripMenuItem,
            this.gitHubToolStripMenuItem,
            this.reportIssueIdeasToolStripMenuItem,
            this.helpMenuSeparatorBottom,
            this.checkForNewReleaseToolStripMenuItem});
            this.helpToolStripMenuItem.Name = "helpToolStripMenuItem";
            this.helpToolStripMenuItem.Size = new System.Drawing.Size(44, 20);
            this.helpToolStripMenuItem.Text = "&Help";
            // 
            // aboutToolStripMenuItem
            // 
            this.aboutToolStripMenuItem.Image = global::EDDiscovery.Properties.Resources.stats;
            this.aboutToolStripMenuItem.Name = "aboutToolStripMenuItem";
            this.aboutToolStripMenuItem.Size = new System.Drawing.Size(206, 22);
            this.aboutToolStripMenuItem.Text = "&About";
            this.aboutToolStripMenuItem.Click += new System.EventHandler(this.aboutToolStripMenuItem_Click);
            // 
            // eDDiscoveryHomepageToolStripMenuItem
            // 
            this.eDDiscoveryHomepageToolStripMenuItem.Image = global::EDDiscovery.Properties.Resources.star;
            this.eDDiscoveryHomepageToolStripMenuItem.Name = "eDDiscoveryHomepageToolStripMenuItem";
            this.eDDiscoveryHomepageToolStripMenuItem.ShortcutKeys = System.Windows.Forms.Keys.F1;
            this.eDDiscoveryHomepageToolStripMenuItem.Size = new System.Drawing.Size(206, 22);
            this.eDDiscoveryHomepageToolStripMenuItem.Text = "&View Help";
            this.eDDiscoveryHomepageToolStripMenuItem.Click += new System.EventHandler(this.eDDiscoveryHomepageToolStripMenuItem_Click);
            // 
            // helpMenuSeparatorTop
            // 
            this.helpMenuSeparatorTop.Name = "helpMenuSeparatorTop";
            this.helpMenuSeparatorTop.Size = new System.Drawing.Size(203, 6);
            // 
            // eDDiscoveryChatDiscordToolStripMenuItem
            // 
            this.eDDiscoveryChatDiscordToolStripMenuItem.Image = global::EDDiscovery.Properties.Resources.engineercraft;
            this.eDDiscoveryChatDiscordToolStripMenuItem.Name = "eDDiscoveryChatDiscordToolStripMenuItem";
            this.eDDiscoveryChatDiscordToolStripMenuItem.Size = new System.Drawing.Size(206, 22);
            this.eDDiscoveryChatDiscordToolStripMenuItem.Text = "&Developer Chat (Discord)";
            this.eDDiscoveryChatDiscordToolStripMenuItem.Click += new System.EventHandler(this.eDDiscoveryChatDiscordToolStripMenuItem_Click);
            // 
            // frontierForumThreadToolStripMenuItem
            // 
            this.frontierForumThreadToolStripMenuItem.Image = global::EDDiscovery.Properties.Resources.Stationenter;
            this.frontierForumThreadToolStripMenuItem.Name = "frontierForumThreadToolStripMenuItem";
            this.frontierForumThreadToolStripMenuItem.Size = new System.Drawing.Size(206, 22);
            this.frontierForumThreadToolStripMenuItem.Text = "&Frontier Forum Thread";
            this.frontierForumThreadToolStripMenuItem.Click += new System.EventHandler(this.frontierForumThreadToolStripMenuItem_Click);
            // 
            // gitHubToolStripMenuItem
            // 
            this.gitHubToolStripMenuItem.Image = global::EDDiscovery.Properties.Resources.Homeicon;
            this.gitHubToolStripMenuItem.Name = "gitHubToolStripMenuItem";
            this.gitHubToolStripMenuItem.Size = new System.Drawing.Size(206, 22);
            this.gitHubToolStripMenuItem.Text = "&Project Page (GitHub)";
            this.gitHubToolStripMenuItem.Click += new System.EventHandler(this.gitHubToolStripMenuItem_Click);
            // 
            // reportIssueIdeasToolStripMenuItem
            // 
            this.reportIssueIdeasToolStripMenuItem.Image = global::EDDiscovery.Properties.Resources.repairall;
            this.reportIssueIdeasToolStripMenuItem.Name = "reportIssueIdeasToolStripMenuItem";
            this.reportIssueIdeasToolStripMenuItem.Size = new System.Drawing.Size(206, 22);
            this.reportIssueIdeasToolStripMenuItem.Text = "&Report Issue / Idea";
            this.reportIssueIdeasToolStripMenuItem.Click += new System.EventHandler(this.reportIssueIdeasToolStripMenuItem_Click);
            // 
            // helpMenuSeparatorBottom
            // 
            this.helpMenuSeparatorBottom.Name = "helpMenuSeparatorBottom";
            this.helpMenuSeparatorBottom.Size = new System.Drawing.Size(203, 6);
            // 
            // checkForNewReleaseToolStripMenuItem
            // 
            this.checkForNewReleaseToolStripMenuItem.Image = global::EDDiscovery.Properties.Resources.rebootrepair;
            this.checkForNewReleaseToolStripMenuItem.Name = "checkForNewReleaseToolStripMenuItem";
            this.checkForNewReleaseToolStripMenuItem.Size = new System.Drawing.Size(206, 22);
            this.checkForNewReleaseToolStripMenuItem.Text = "&Check for Updates";
            this.checkForNewReleaseToolStripMenuItem.Click += new System.EventHandler(this.checkForNewReleaseToolStripMenuItem_Click);
            // 
            // panelInfo
            // 
            this.panelInfo.Anchor = ((System.Windows.Forms.AnchorStyles)((System.Windows.Forms.AnchorStyles.Top | System.Windows.Forms.AnchorStyles.Right)));
            this.panelInfo.BackColor = System.Drawing.Color.Salmon;
            this.panelInfo.Controls.Add(this.labelPanelText);
            this.panelInfo.Location = new System.Drawing.Point(435, 1);
            this.panelInfo.Name = "panelInfo";
            this.panelInfo.Size = new System.Drawing.Size(331, 23);
            this.panelInfo.TabIndex = 17;
            this.panelInfo.Click += new System.EventHandler(this.panelInfo_Click);
            // 
            // labelPanelText
            // 
            this.labelPanelText.AutoSize = true;
            this.labelPanelText.Font = new System.Drawing.Font("Microsoft Sans Serif", 12F, System.Drawing.FontStyle.Regular, System.Drawing.GraphicsUnit.Point, ((byte)(0)));
            this.labelPanelText.Location = new System.Drawing.Point(3, -1);
            this.labelPanelText.Name = "labelPanelText";
            this.labelPanelText.Size = new System.Drawing.Size(158, 20);
            this.labelPanelText.TabIndex = 0;
            this.labelPanelText.Text = "Loading. Please wait!";
            this.labelPanelText.Click += new System.EventHandler(this.labelPanelText_Click);
            // 
            // label_version
            // 
            this.label_version.AutoSize = true;
            this.label_version.Location = new System.Drawing.Point(296, 4);
            this.label_version.Name = "label_version";
            this.label_version.Size = new System.Drawing.Size(71, 13);
            this.label_version.TabIndex = 21;
            this.label_version.Text = "Version Label";
            // 
            // panel_eddiscovery
            // 
            this.panel_eddiscovery.Anchor = ((System.Windows.Forms.AnchorStyles)((System.Windows.Forms.AnchorStyles.Top | System.Windows.Forms.AnchorStyles.Right)));
            this.panel_eddiscovery.BackColor = System.Drawing.SystemColors.Control;
            this.panel_eddiscovery.BackgroundImage = ((System.Drawing.Image)(resources.GetObject("panel_eddiscovery.BackgroundImage")));
            this.panel_eddiscovery.BackgroundImageLayout = System.Windows.Forms.ImageLayout.Zoom;
            this.panel_eddiscovery.Location = new System.Drawing.Point(818, 1);
            this.panel_eddiscovery.Name = "panel_eddiscovery";
            this.panel_eddiscovery.Size = new System.Drawing.Size(101, 46);
            this.panel_eddiscovery.TabIndex = 18;
            this.panel_eddiscovery.Click += new System.EventHandler(this.paneleddiscovery_Click);
            // 
            // edsmRefreshTimer
            // 
            this.edsmRefreshTimer.Interval = 3600000;
            this.edsmRefreshTimer.Tick += new System.EventHandler(this.edsmRefreshTimer_Tick);
            // 
            // tabControl1
            // 
            this.tabControl1.Anchor = ((System.Windows.Forms.AnchorStyles)((((System.Windows.Forms.AnchorStyles.Top | System.Windows.Forms.AnchorStyles.Bottom) 
            | System.Windows.Forms.AnchorStyles.Left) 
            | System.Windows.Forms.AnchorStyles.Right)));
            this.tabControl1.Controls.Add(this.tabPageTravelHistory);
            this.tabControl1.Controls.Add(this.tabPageJournal);
            this.tabControl1.Controls.Add(this.tabPageTriletaration);
            this.tabControl1.Controls.Add(this.tabPageScreenshots);
            this.tabControl1.Controls.Add(this.tabPageRoute);
            this.tabControl1.Controls.Add(this.tabPageRoutesExpeditions);
            this.tabControl1.Controls.Add(this.tabPageExport);
            this.tabControl1.Controls.Add(this.tabPageSettings);
            this.tabControl1.FlatStyle = System.Windows.Forms.FlatStyle.System;
            this.tabControl1.Location = new System.Drawing.Point(0, 28);
            this.tabControl1.Name = "tabControl1";
            this.tabControl1.SelectedIndex = 0;
            this.tabControl1.Size = new System.Drawing.Size(993, 697);
            this.tabControl1.TabColorScaling = 0.5F;
            this.tabControl1.TabControlBorderBrightColor = System.Drawing.Color.LightGray;
            this.tabControl1.TabControlBorderColor = System.Drawing.Color.DarkGray;
            this.tabControl1.TabDisabledScaling = 0.5F;
            this.tabControl1.TabIndex = 15;
            this.tabControl1.TabMouseOverColor = System.Drawing.Color.White;
            this.tabControl1.TabNotSelectedBorderColor = System.Drawing.Color.Gray;
            this.tabControl1.TabNotSelectedColor = System.Drawing.Color.Gray;
            this.tabControl1.TabOpaque = 100F;
            this.tabControl1.TabSelectedColor = System.Drawing.Color.LightGray;
            this.tabControl1.TabStyle = tabStyleSquare1;
            this.tabControl1.TextNotSelectedColor = System.Drawing.SystemColors.ControlText;
            this.tabControl1.TextSelectedColor = System.Drawing.SystemColors.ControlText;
            // 
            // tabPageTravelHistory
            // 
            this.tabPageTravelHistory.Controls.Add(this.travelHistoryControl1);
            this.tabPageTravelHistory.Location = new System.Drawing.Point(4, 22);
            this.tabPageTravelHistory.Name = "tabPageTravelHistory";
            this.tabPageTravelHistory.Padding = new System.Windows.Forms.Padding(3);
            this.tabPageTravelHistory.Size = new System.Drawing.Size(985, 671);
            this.tabPageTravelHistory.TabIndex = 0;
            this.tabPageTravelHistory.Text = "History";
            this.tabPageTravelHistory.UseVisualStyleBackColor = true;
            // 
            // travelHistoryControl1
            // 
            this.travelHistoryControl1.Dock = System.Windows.Forms.DockStyle.Fill;
            this.travelHistoryControl1.Location = new System.Drawing.Point(3, 3);
            this.travelHistoryControl1.Name = "travelHistoryControl1";
            this.travelHistoryControl1.Size = new System.Drawing.Size(979, 665);
            this.travelHistoryControl1.TabIndex = 0;
            // 
            // tabPageJournal
            // 
            this.tabPageJournal.Controls.Add(this.journalViewControl1);
            this.tabPageJournal.Location = new System.Drawing.Point(4, 22);
            this.tabPageJournal.Name = "tabPageJournal";
            this.tabPageJournal.Padding = new System.Windows.Forms.Padding(3);
            this.tabPageJournal.Size = new System.Drawing.Size(985, 671);
            this.tabPageJournal.TabIndex = 7;
            this.tabPageJournal.Text = "Journal";
            this.tabPageJournal.UseVisualStyleBackColor = true;
            // 
            // journalViewControl1
            // 
            this.journalViewControl1.Dock = System.Windows.Forms.DockStyle.Fill;
            this.journalViewControl1.Location = new System.Drawing.Point(3, 3);
            this.journalViewControl1.Name = "journalViewControl1";
            this.journalViewControl1.Size = new System.Drawing.Size(979, 665);
            this.journalViewControl1.TabIndex = 0;
            // 
            // tabPageTriletaration
            // 
            this.tabPageTriletaration.Controls.Add(this.trilaterationControl);
            this.tabPageTriletaration.Location = new System.Drawing.Point(4, 22);
            this.tabPageTriletaration.Name = "tabPageTriletaration";
            this.tabPageTriletaration.Padding = new System.Windows.Forms.Padding(3);
            this.tabPageTriletaration.Size = new System.Drawing.Size(985, 671);
            this.tabPageTriletaration.TabIndex = 3;
            this.tabPageTriletaration.Text = "Trilateration";
            this.tabPageTriletaration.UseVisualStyleBackColor = true;
            // 
            // trilaterationControl
            // 
            this.trilaterationControl.Dock = System.Windows.Forms.DockStyle.Fill;
            this.trilaterationControl.Location = new System.Drawing.Point(3, 3);
            this.trilaterationControl.Name = "trilaterationControl";
            this.trilaterationControl.Size = new System.Drawing.Size(979, 665);
            this.trilaterationControl.TabIndex = 21;
            // 
            // tabPageScreenshots
            // 
            this.tabPageScreenshots.Controls.Add(this.imageHandler1);
            this.tabPageScreenshots.Location = new System.Drawing.Point(4, 22);
            this.tabPageScreenshots.Name = "tabPageScreenshots";
            this.tabPageScreenshots.Size = new System.Drawing.Size(985, 671);
            this.tabPageScreenshots.TabIndex = 4;
            this.tabPageScreenshots.Text = "Screenshots";
            this.tabPageScreenshots.UseVisualStyleBackColor = true;
            // 
            // imageHandler1
            // 
            this.imageHandler1.AutoSize = true;
            this.imageHandler1.Dock = System.Windows.Forms.DockStyle.Fill;
            this.imageHandler1.Location = new System.Drawing.Point(0, 0);
            this.imageHandler1.Name = "imageHandler1";
            this.imageHandler1.Size = new System.Drawing.Size(985, 671);
            this.imageHandler1.TabIndex = 0;
            // 
            // tabPageRoute
            // 
            this.tabPageRoute.Controls.Add(this.routeControl1);
            this.tabPageRoute.Location = new System.Drawing.Point(4, 22);
            this.tabPageRoute.Name = "tabPageRoute";
            this.tabPageRoute.Padding = new System.Windows.Forms.Padding(3);
            this.tabPageRoute.Size = new System.Drawing.Size(985, 671);
            this.tabPageRoute.TabIndex = 1;
            this.tabPageRoute.Text = "Route";
            this.tabPageRoute.UseVisualStyleBackColor = true;
            // 
            // routeControl1
            // 
            this.routeControl1.Dock = System.Windows.Forms.DockStyle.Fill;
            this.routeControl1.Location = new System.Drawing.Point(3, 3);
            this.routeControl1.Name = "routeControl1";
            this.routeControl1.Size = new System.Drawing.Size(979, 665);
            this.routeControl1.TabIndex = 0;
            // 
            // tabPageRoutesExpeditions
            // 
            this.tabPageRoutesExpeditions.Controls.Add(this.savedRouteExpeditionControl1);
            this.tabPageRoutesExpeditions.Location = new System.Drawing.Point(4, 22);
            this.tabPageRoutesExpeditions.Name = "tabPageRoutesExpeditions";
            this.tabPageRoutesExpeditions.Padding = new System.Windows.Forms.Padding(3);
            this.tabPageRoutesExpeditions.Size = new System.Drawing.Size(985, 671);
            this.tabPageRoutesExpeditions.TabIndex = 6;
            this.tabPageRoutesExpeditions.Text = "Routes/Expeditions";
            this.tabPageRoutesExpeditions.UseVisualStyleBackColor = true;
            // 
            // savedRouteExpeditionControl1
            // 
            this.savedRouteExpeditionControl1.Dock = System.Windows.Forms.DockStyle.Fill;
            this.savedRouteExpeditionControl1.Location = new System.Drawing.Point(3, 3);
            this.savedRouteExpeditionControl1.Name = "savedRouteExpeditionControl1";
            this.savedRouteExpeditionControl1.Size = new System.Drawing.Size(979, 665);
            this.savedRouteExpeditionControl1.TabIndex = 0;
            // 
            // tabPageExport
            // 
            this.tabPageExport.Controls.Add(this.exportControl1);
            this.tabPageExport.Location = new System.Drawing.Point(4, 22);
            this.tabPageExport.Name = "tabPageExport";
            this.tabPageExport.Padding = new System.Windows.Forms.Padding(3);
            this.tabPageExport.Size = new System.Drawing.Size(985, 671);
            this.tabPageExport.TabIndex = 8;
            this.tabPageExport.Text = "Export/Import";
            this.tabPageExport.UseVisualStyleBackColor = true;
            // 
            // exportControl1
            // 
            this.exportControl1.Dock = System.Windows.Forms.DockStyle.Fill;
            this.exportControl1.Location = new System.Drawing.Point(3, 3);
            this.exportControl1.Name = "exportControl1";
            this.exportControl1.Size = new System.Drawing.Size(979, 665);
            this.exportControl1.TabIndex = 0;
            // 
            // tabPageSettings
            // 
            this.tabPageSettings.Controls.Add(this.settings);
            this.tabPageSettings.Location = new System.Drawing.Point(4, 22);
            this.tabPageSettings.Name = "tabPageSettings";
            this.tabPageSettings.Padding = new System.Windows.Forms.Padding(3);
            this.tabPageSettings.Size = new System.Drawing.Size(985, 671);
            this.tabPageSettings.TabIndex = 5;
            this.tabPageSettings.Text = "Settings";
            this.tabPageSettings.UseVisualStyleBackColor = true;
            // 
            // settings
            // 
            this.settings.Dock = System.Windows.Forms.DockStyle.Fill;
            this.settings.Location = new System.Drawing.Point(3, 3);
            this.settings.Name = "settings";
            this.settings.Size = new System.Drawing.Size(979, 665);
            this.settings.TabIndex = 0;
            // 
            // button_test
            // 
            this.button_test.BorderColorScaling = 1.25F;
            this.button_test.ButtonColorScaling = 0.5F;
            this.button_test.ButtonDisabledScaling = 0.5F;
            this.button_test.Location = new System.Drawing.Point(772, -1);
            this.button_test.Name = "button_test";
            this.button_test.Size = new System.Drawing.Size(41, 23);
            this.button_test.TabIndex = 1;
            this.button_test.Text = "Test";
            this.button_test.UseVisualStyleBackColor = true;
            this.button_test.Visible = false;
            this.button_test.Click += new System.EventHandler(this.button_test_Click);
            // 
            // panel_minimize
            // 
            this.panel_minimize.Anchor = ((System.Windows.Forms.AnchorStyles)((System.Windows.Forms.AnchorStyles.Top | System.Windows.Forms.AnchorStyles.Right)));
            this.panel_minimize.BackColor = System.Drawing.SystemColors.Control;
            this.panel_minimize.BackgroundImageLayout = System.Windows.Forms.ImageLayout.Zoom;
            this.panel_minimize.DrawnImage = null;
            this.panel_minimize.ImageSelected = ExtendedControls.DrawnPanel.ImageType.Minimize;
            this.panel_minimize.ImageText = null;
            this.panel_minimize.Location = new System.Drawing.Point(941, 1);
            this.panel_minimize.MarginSize = 6;
            this.panel_minimize.MouseOverColor = System.Drawing.Color.White;
            this.panel_minimize.MouseSelectedColor = System.Drawing.Color.Green;
            this.panel_minimize.MouseSelectedColorEnable = true;
            this.panel_minimize.Name = "panel_minimize";
            this.panel_minimize.Size = new System.Drawing.Size(24, 24);
            this.panel_minimize.TabIndex = 20;
            this.panel_minimize.Click += new System.EventHandler(this.panel_minimize_Click);
            // 
            // panel_close
            // 
            this.panel_close.Anchor = ((System.Windows.Forms.AnchorStyles)((System.Windows.Forms.AnchorStyles.Top | System.Windows.Forms.AnchorStyles.Right)));
            this.panel_close.BackColor = System.Drawing.SystemColors.Control;
            this.panel_close.BackgroundImageLayout = System.Windows.Forms.ImageLayout.Zoom;
            this.panel_close.DrawnImage = null;
            this.panel_close.ImageSelected = ExtendedControls.DrawnPanel.ImageType.Close;
            this.panel_close.ImageText = null;
            this.panel_close.Location = new System.Drawing.Point(966, 1);
            this.panel_close.MarginSize = 6;
            this.panel_close.MouseOverColor = System.Drawing.Color.White;
            this.panel_close.MouseSelectedColor = System.Drawing.Color.Green;
            this.panel_close.MouseSelectedColorEnable = true;
            this.panel_close.Name = "panel_close";
            this.panel_close.Size = new System.Drawing.Size(24, 24);
            this.panel_close.TabIndex = 19;
            this.panel_close.Click += new System.EventHandler(this.panel_close_Click);
            // 
            // statusStrip1
            // 
            this.statusStrip1.GripStyle = System.Windows.Forms.ToolStripGripStyle.Visible;
            this.statusStrip1.Items.AddRange(new System.Windows.Forms.ToolStripItem[] {
            this.toolStripProgressBar1,
            this.toolStripStatusLabel1});
            this.statusStrip1.LayoutStyle = System.Windows.Forms.ToolStripLayoutStyle.HorizontalStackWithOverflow;
            this.statusStrip1.Location = new System.Drawing.Point(0, 722);
            this.statusStrip1.Name = "statusStrip1";
            this.statusStrip1.Size = new System.Drawing.Size(993, 22);
            this.statusStrip1.TabIndex = 22;
            this.statusStrip1.Text = "statusStrip1";
            // 
            // toolStripProgressBar1
            // 
            this.toolStripProgressBar1.Name = "toolStripProgressBar1";
            this.toolStripProgressBar1.Size = new System.Drawing.Size(100, 16);
            // 
            // toolStripStatusLabel1
            // 
            this.toolStripStatusLabel1.Name = "toolStripStatusLabel1";
            this.toolStripStatusLabel1.Size = new System.Drawing.Size(0, 17);
            // 
            // notifyIcon1
            // 
            this.notifyIcon1.ContextMenuStrip = this.notifyIconContextMenuStrip1;
            this.notifyIcon1.Icon = ((System.Drawing.Icon)(resources.GetObject("notifyIcon1.Icon")));
            this.notifyIcon1.Text = "EDDiscovery";
            this.notifyIcon1.DoubleClick += new System.EventHandler(this.notifyIcon1_DoubleClick);
            // 
            // notifyIconContextMenuStrip1
            // 
            this.notifyIconContextMenuStrip1.Items.AddRange(new System.Windows.Forms.ToolStripItem[] {
            this.notifyIconMenu_Open,
            this.notifyIconMenu_Hide,
            this.notifyIconMenu_Exit});
            this.notifyIconContextMenuStrip1.Name = "notifyIconContextMenuStrip1";
            this.notifyIconContextMenuStrip1.Size = new System.Drawing.Size(172, 70);
            // 
            // notifyIconMenu_Open
            // 
            this.notifyIconMenu_Open.Name = "notifyIconMenu_Open";
            this.notifyIconMenu_Open.Size = new System.Drawing.Size(171, 22);
            this.notifyIconMenu_Open.Text = "&Open EDDiscovery";
            this.notifyIconMenu_Open.Click += new System.EventHandler(this.notifyIconMenu_Open_Click);
            // 
            // notifyIconMenu_Hide
            // 
            this.notifyIconMenu_Hide.Name = "notifyIconMenu_Hide";
            this.notifyIconMenu_Hide.Size = new System.Drawing.Size(171, 22);
            this.notifyIconMenu_Hide.Text = "&Hide Tray Icon";
            this.notifyIconMenu_Hide.Click += new System.EventHandler(this.notifyIconMenu_Hide_Click);
            // 
            // notifyIconMenu_Exit
            // 
            this.notifyIconMenu_Exit.Name = "notifyIconMenu_Exit";
            this.notifyIconMenu_Exit.Size = new System.Drawing.Size(171, 22);
            this.notifyIconMenu_Exit.Text = "E&xit";
            this.notifyIconMenu_Exit.Click += new System.EventHandler(this.exitToolStripMenuItem_Click);
            // 
<<<<<<< HEAD
            // cAPIToolStripMenuItem
            // 
            this.cAPIToolStripMenuItem.Name = "cAPIToolStripMenuItem";
            this.cAPIToolStripMenuItem.Size = new System.Drawing.Size(280, 22);
            this.cAPIToolStripMenuItem.Text = "CAPI";
            this.cAPIToolStripMenuItem.Click += new System.EventHandler(this.cAPIToolStripMenuItem_Click);
=======
            // editInTextCurrentSpeechSynthesisVariablesToolStripMenuItem
            // 
            this.editInTextCurrentSpeechSynthesisVariablesToolStripMenuItem.Image = global::EDDiscovery.Properties.Resources.missioncompleted;
            this.editInTextCurrentSpeechSynthesisVariablesToolStripMenuItem.Name = "editInTextCurrentSpeechSynthesisVariablesToolStripMenuItem";
            this.editInTextCurrentSpeechSynthesisVariablesToolStripMenuItem.Size = new System.Drawing.Size(313, 22);
            this.editInTextCurrentSpeechSynthesisVariablesToolStripMenuItem.Text = "Edit in text current Speech Synthesis Variables";
            this.editInTextCurrentSpeechSynthesisVariablesToolStripMenuItem.Click += new System.EventHandler(this.editInTextCurrentSpeechSynthesisVariablesToolStripMenuItem_Click);
>>>>>>> f0c92f23
            // 
            // EDDiscoveryForm
            // 
            this.AutoScaleDimensions = new System.Drawing.SizeF(6F, 13F);
            this.AutoScaleMode = System.Windows.Forms.AutoScaleMode.Font;
            this.ClientSize = new System.Drawing.Size(993, 744);
            this.Controls.Add(this.label_version);
            this.Controls.Add(this.panel_eddiscovery);
            this.Controls.Add(this.tabControl1);
            this.Controls.Add(this.panelInfo);
            this.Controls.Add(this.button_test);
            this.Controls.Add(this.panel_minimize);
            this.Controls.Add(this.panel_close);
            this.Controls.Add(this.menuStrip1);
            this.Controls.Add(this.statusStrip1);
            this.Icon = ((System.Drawing.Icon)(resources.GetObject("$this.Icon")));
            this.MainMenuStrip = this.menuStrip1;
            this.Name = "EDDiscoveryForm";
            this.StartPosition = System.Windows.Forms.FormStartPosition.CenterScreen;
            this.Text = "EDDiscovery";
            this.Activated += new System.EventHandler(this.EDDiscoveryForm_Activated);
            this.FormClosing += new System.Windows.Forms.FormClosingEventHandler(this.EDDiscoveryForm_FormClosing);
            this.Load += new System.EventHandler(this.EDDiscoveryForm_Load);
            this.Shown += new System.EventHandler(this.EDDiscoveryForm_Shown);
            this.ResizeEnd += new System.EventHandler(this.EDDiscoveryForm_ResizeEnd);
            this.Layout += new System.Windows.Forms.LayoutEventHandler(this.EDDiscoveryForm_Layout);
            this.Resize += new System.EventHandler(this.EDDiscoveryForm_Resize);
            this.menuStrip1.ResumeLayout(false);
            this.menuStrip1.PerformLayout();
            this.panelInfo.ResumeLayout(false);
            this.panelInfo.PerformLayout();
            this.tabControl1.ResumeLayout(false);
            this.tabPageTravelHistory.ResumeLayout(false);
            this.tabPageJournal.ResumeLayout(false);
            this.tabPageTriletaration.ResumeLayout(false);
            this.tabPageScreenshots.ResumeLayout(false);
            this.tabPageScreenshots.PerformLayout();
            this.tabPageRoute.ResumeLayout(false);
            this.tabPageRoutesExpeditions.ResumeLayout(false);
            this.tabPageExport.ResumeLayout(false);
            this.tabPageSettings.ResumeLayout(false);
            this.statusStrip1.ResumeLayout(false);
            this.statusStrip1.PerformLayout();
            this.notifyIconContextMenuStrip1.ResumeLayout(false);
            this.ResumeLayout(false);
            this.PerformLayout();

        }

        #endregion
        private ExtendedControls.ButtonExt button_test;
        private System.Windows.Forms.MenuStrip menuStrip1;
        private System.Windows.Forms.ToolStripMenuItem toolsToolStripMenuItem;
        private System.Windows.Forms.ToolStripMenuItem helpToolStripMenuItem;
        private System.Windows.Forms.ToolStripMenuItem eDDiscoveryHomepageToolStripMenuItem;
        private System.Windows.Forms.ToolStripMenuItem frontierForumThreadToolStripMenuItem;
        private System.Windows.Forms.Panel panelInfo;
        private System.Windows.Forms.Label labelPanelText;
        private System.Windows.Forms.ToolStripMenuItem show2DMapsToolStripMenuItem;
        private System.Windows.Forms.ToolStripMenuItem adminToolStripMenuItem;
        private System.Windows.Forms.ToolStripMenuItem forceEDDBUpdateToolStripMenuItem;
        private System.Windows.Forms.ToolStripMenuItem syncEDSMSystemsToolStripMenuItem;
        private System.Windows.Forms.ToolStripMenuItem gitHubToolStripMenuItem;
        private System.Windows.Forms.ToolStripMenuItem reportIssueIdeasToolStripMenuItem;
        private System.Windows.Forms.ToolStripMenuItem dEBUGResetAllHistoryToFirstCommandeToolStripMenuItem;
        private System.Windows.Forms.Panel panel_eddiscovery;
        private System.Windows.Forms.ToolStripMenuItem aboutToolStripMenuItem;
        private System.Windows.Forms.ToolStripMenuItem eDDiscoveryChatDiscordToolStripMenuItem;
        private ExtendedControls.DrawnPanel panel_close;
        private ExtendedControls.DrawnPanel panel_minimize;
        private System.Windows.Forms.TabPage tabPageSettings;
        public EDDiscovery2.Settings settings;
        private System.Windows.Forms.TabPage tabPageRoute;
        private RouteControl routeControl1;
        private System.Windows.Forms.TabPage tabPageScreenshots;
        private EDDiscovery2.ImageHandler.ImageHandler imageHandler1;
        private System.Windows.Forms.TabPage tabPageTriletaration;
        public TrilaterationControl trilaterationControl;
        private ExtendedControls.TabControlCustom tabControl1;
        private System.Windows.Forms.TabPage tabPageTravelHistory;
        private TravelHistoryControl travelHistoryControl1;
        private System.Windows.Forms.Label label_version;
        private System.Windows.Forms.ToolStripMenuItem changeMapColorToolStripMenuItem;
        private System.Windows.Forms.ToolStripMenuItem editThemeToolStripMenuItem;
        private System.Windows.Forms.ToolStripMenuItem exitToolStripMenuItem;
        private System.Windows.Forms.TabPage tabPageRoutesExpeditions;
        public SavedRouteExpeditionControl savedRouteExpeditionControl1;
        private ExtendedControls.StatusStripCustom statusStrip1;
        private System.Windows.Forms.ToolStripMenuItem show3DMapsToolStripMenuItem;
        private System.Windows.Forms.ToolStripProgressBar toolStripProgressBar1;
        private System.Windows.Forms.ToolStripStatusLabel toolStripStatusLabel1;
        private System.Windows.Forms.Timer edsmRefreshTimer;
        private System.Windows.Forms.TabPage tabPageJournal;
        private JournalViewControl journalViewControl1;
        private System.Windows.Forms.ToolStripMenuItem read21AndFormerLogFilesToolStripMenuItem;
        private System.Windows.Forms.ToolStripMenuItem showLogfilesToolStripMenuItem;
        private System.Windows.Forms.ToolStripMenuItem openEliteDangerousDirectoryToolStripMenuItem;
        private System.Windows.Forms.ToolStripMenuItem read21AndFormerLogFiles_forceReloadLogsToolStripMenuItem;
        private System.Windows.Forms.TabPage tabPageExport;
        private ExportControl exportControl1;
        private System.Windows.Forms.ToolStripMenuItem rescanAllJournalFilesToolStripMenuItem;
        private System.Windows.Forms.ToolStripMenuItem checkForNewReleaseToolStripMenuItem;
        private System.Windows.Forms.ToolStripMenuItem deleteDuplicateFSDJumpEntriesToolStripMenuItem;
        private System.Windows.Forms.ToolStripMenuItem sendUnsuncedEDDNEventsToolStripMenuItem;
        private System.Windows.Forms.ToolStripMenuItem materialSearchToolStripMenuItem;
        private System.Windows.Forms.ToolStripMenuItem showAllPopoutsInTaskBarToolStripMenuItem;
        private System.Windows.Forms.ToolStripMenuItem showAllInTaskBarToolStripMenuItem;
        private System.Windows.Forms.ToolStripMenuItem turnOffAllTransparencyToolStripMenuItem;
        private System.Windows.Forms.ToolStripMenuItem clearEDSMIDAssignedToAllRecordsForCurrentCommanderToolStripMenuItem;
        private System.Windows.Forms.NotifyIcon notifyIcon1;
        private System.Windows.Forms.ContextMenuStrip notifyIconContextMenuStrip1;
        private System.Windows.Forms.ToolStripMenuItem notifyIconMenu_Exit;
        private System.Windows.Forms.ToolStripMenuItem notifyIconMenu_Hide;
        private System.Windows.Forms.ToolStripMenuItem notifyIconMenu_Open;
        private System.Windows.Forms.ToolStripMenuItem addOnsToolStripMenuItem;
        private System.Windows.Forms.ToolStripMenuItem manageAddOnsToolStripMenuItem;
        private System.Windows.Forms.ToolStripMenuItem configureAddOnActionsToolStripMenuItem;
        private System.Windows.Forms.ToolStripMenuItem speechSynthesisSettingsToolStripMenuItem;
        private System.Windows.Forms.ToolStripMenuItem stopCurrentlyRunningActionProgramToolStripMenuItem;
        private System.Windows.Forms.ToolStripSeparator helpMenuSeparatorTop;
        private System.Windows.Forms.ToolStripSeparator helpMenuSeparatorBottom;
<<<<<<< HEAD
        private System.Windows.Forms.ToolStripMenuItem cAPIToolStripMenuItem;
=======
        private System.Windows.Forms.ToolStripMenuItem editInTextCurrentSpeechSynthesisVariablesToolStripMenuItem;
>>>>>>> f0c92f23
    }
}<|MERGE_RESOLUTION|>--- conflicted
+++ resolved
@@ -117,11 +117,8 @@
             this.notifyIconMenu_Open = new System.Windows.Forms.ToolStripMenuItem();
             this.notifyIconMenu_Hide = new System.Windows.Forms.ToolStripMenuItem();
             this.notifyIconMenu_Exit = new System.Windows.Forms.ToolStripMenuItem();
-<<<<<<< HEAD
             this.cAPIToolStripMenuItem = new System.Windows.Forms.ToolStripMenuItem();
-=======
             this.editInTextCurrentSpeechSynthesisVariablesToolStripMenuItem = new System.Windows.Forms.ToolStripMenuItem();
->>>>>>> f0c92f23
             this.menuStrip1.SuspendLayout();
             this.panelInfo.SuspendLayout();
             this.tabControl1.SuspendLayout();
@@ -147,11 +144,7 @@
             this.helpToolStripMenuItem});
             this.menuStrip1.Location = new System.Drawing.Point(0, 0);
             this.menuStrip1.Name = "menuStrip1";
-<<<<<<< HEAD
             this.menuStrip1.Size = new System.Drawing.Size(313, 24);
-=======
-            this.menuStrip1.Size = new System.Drawing.Size(314, 24);
->>>>>>> f0c92f23
             this.menuStrip1.TabIndex = 16;
             this.menuStrip1.Text = "menuStrip1";
             // 
@@ -345,13 +338,9 @@
             this.manageAddOnsToolStripMenuItem,
             this.configureAddOnActionsToolStripMenuItem,
             this.speechSynthesisSettingsToolStripMenuItem,
-<<<<<<< HEAD
             this.stopCurrentlyRunningActionProgramToolStripMenuItem,
+            this.editInTextCurrentSpeechSynthesisVariablesToolStripMenuItem,
             this.cAPIToolStripMenuItem});
-=======
-            this.editInTextCurrentSpeechSynthesisVariablesToolStripMenuItem,
-            this.stopCurrentlyRunningActionProgramToolStripMenuItem});
->>>>>>> f0c92f23
             this.addOnsToolStripMenuItem.Name = "addOnsToolStripMenuItem";
             this.addOnsToolStripMenuItem.Size = new System.Drawing.Size(67, 20);
             this.addOnsToolStripMenuItem.Text = "&Add-Ons";
@@ -813,14 +802,6 @@
             this.notifyIconMenu_Exit.Text = "E&xit";
             this.notifyIconMenu_Exit.Click += new System.EventHandler(this.exitToolStripMenuItem_Click);
             // 
-<<<<<<< HEAD
-            // cAPIToolStripMenuItem
-            // 
-            this.cAPIToolStripMenuItem.Name = "cAPIToolStripMenuItem";
-            this.cAPIToolStripMenuItem.Size = new System.Drawing.Size(280, 22);
-            this.cAPIToolStripMenuItem.Text = "CAPI";
-            this.cAPIToolStripMenuItem.Click += new System.EventHandler(this.cAPIToolStripMenuItem_Click);
-=======
             // editInTextCurrentSpeechSynthesisVariablesToolStripMenuItem
             // 
             this.editInTextCurrentSpeechSynthesisVariablesToolStripMenuItem.Image = global::EDDiscovery.Properties.Resources.missioncompleted;
@@ -828,8 +809,15 @@
             this.editInTextCurrentSpeechSynthesisVariablesToolStripMenuItem.Size = new System.Drawing.Size(313, 22);
             this.editInTextCurrentSpeechSynthesisVariablesToolStripMenuItem.Text = "Edit in text current Speech Synthesis Variables";
             this.editInTextCurrentSpeechSynthesisVariablesToolStripMenuItem.Click += new System.EventHandler(this.editInTextCurrentSpeechSynthesisVariablesToolStripMenuItem_Click);
->>>>>>> f0c92f23
-            // 
+            // 
+           // cAPIToolStripMenuItem
+            // 
+            this.cAPIToolStripMenuItem.Name = "cAPIToolStripMenuItem";
+            this.cAPIToolStripMenuItem.Size = new System.Drawing.Size(280, 22);
+            this.cAPIToolStripMenuItem.Text = "CAPI";
+            this.cAPIToolStripMenuItem.Click += new System.EventHandler(this.cAPIToolStripMenuItem_Click);
+            // 
+
             // EDDiscoveryForm
             // 
             this.AutoScaleDimensions = new System.Drawing.SizeF(6F, 13F);
@@ -950,10 +938,7 @@
         private System.Windows.Forms.ToolStripMenuItem stopCurrentlyRunningActionProgramToolStripMenuItem;
         private System.Windows.Forms.ToolStripSeparator helpMenuSeparatorTop;
         private System.Windows.Forms.ToolStripSeparator helpMenuSeparatorBottom;
-<<<<<<< HEAD
         private System.Windows.Forms.ToolStripMenuItem cAPIToolStripMenuItem;
-=======
         private System.Windows.Forms.ToolStripMenuItem editInTextCurrentSpeechSynthesisVariablesToolStripMenuItem;
->>>>>>> f0c92f23
     }
 }