--- conflicted
+++ resolved
@@ -5,12 +5,12 @@
  * file except in compliance with the License. You may obtain a copy of the License at
  *
  * http://www.apache.org/licenses/LICENSE-2.0
- * 
+ *
  * Unless required by applicable law or agreed to in writing, software distributed under
  * the License is distributed on an "AS IS" BASIS, WITHOUT WARRANTIES OR CONDITIONS OF
  * ANY KIND, either express or implied. See the License for the specific language
  * governing permissions and limitations under the License.
- * 
+ *
  * EDDiscovery is not affiliated with Frontier Developments plc.
  */
 using EDDiscovery.DB;
@@ -48,7 +48,7 @@
 
         public event Action OnRefreshStarting;                              // UI. Called before worker thread starts, processing history (EDDiscoveryForm uses this to disable buttons and action refreshstart)
         public event Action OnRefreshCommanders;                            // UI. Called when refresh worker completes before final history is made (EDDiscoveryForm uses this to refresh commander stuff).  History is not valid here.
-                                                                            // ALSO called if Loadgame is received.  
+                                                                            // ALSO called if Loadgame is received.
 
         public event Action<HistoryList> OnHistoryChange;                   // UI. MAJOR. UC. Mirrored. Called AFTER history is complete, or via RefreshDisplays if a forced refresh is needed.  UC's use this
         public event Action OnRefreshComplete;                              // UI. Called AFTER history is complete.. Form uses this to know the whole process is over, and buttons may be turned on, actions may be run, etc
@@ -392,7 +392,7 @@
 
             if (DateTime.Now.Subtract(edsmdate).TotalDays > 7)  // Over 7 days do a sync from EDSM
             {
-                // Also update galactic mapping from EDSM 
+                // Also update galactic mapping from EDSM
                 LogLine("Get galactic mapping from EDSM.");
                 galacticMapping.DownloadFromEDSM();
 
@@ -419,10 +419,6 @@
                 BookmarkClass.GetAllBookmarks();
                 galacticMapping.ParseData();                            // at this point, EDSM data is loaded..
                 SystemClass.AddToAutoComplete(galacticMapping.GetGMONames());
-<<<<<<< HEAD
-=======
-
->>>>>>> 5096eaa0
 
                 LogLine("Loaded Notes, Bookmarks and Galactic mapping.");
 
