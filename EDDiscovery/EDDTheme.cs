﻿using System;
using System.Collections.Generic;
using System.Drawing;
using System.Linq;
using System.Text;
using System.Windows.Forms;
using EDDiscovery.DB;
using Newtonsoft.Json.Linq;
using EDDiscovery;
using System.IO;
using System.Diagnostics;

// TODO:
// 1. ComboBoxes need owner draw
// 2. grid borders - why can't I change their colors even though their are members for it - is it being overriden during construction?
// 3. Fonts - enable them on visual elements.

namespace EDDiscovery2
{
    public class EDDTheme
    {
        public struct Settings
        {
            public enum CI
            {
                form,
                button_back,
                grid_border,
                grid_background,
                textbox_back,
                menu_back,
                button_text,                            // >= means its a text default
                grid_bordertext,
                grid_text,
                travelgrid_nonvisted, travelgrid_visited, travelgrid_mapblock,
                textbox_fore, textbox_highlight,
                checkbox,
                menu_fore, label
            };

            public string name;         // name of scheme
            public Dictionary<CI, Color> colors;       // dictionary of colors, indexed by CI.
            public bool windowsframe;
            public double formopacity;
            public string fontname;         // Font.. (empty means don't override)
            public float fontsize;

            public Settings(String n, Color f,
                                        Color bb, Color bf,
                                        Color gb, Color gbt, Color gbck, Color gt,
                                        Color tn, Color tv, Color tm,
                                        Color tbb, Color tbf, Color tbh,
                                        Color c,
                                        Color mb, Color mf,
                                        Color l,
                                        bool wf, double op, string ft, float fs)            // ft = empty means don't set it
            {
                name = n;
                colors = new Dictionary<CI, Color>();
                colors.Add(CI.form, f);
                colors.Add(CI.button_back, bb); colors.Add(CI.button_text, bf);
                colors.Add(CI.grid_border, gb); colors.Add(CI.grid_bordertext, gbt); colors.Add(CI.grid_background, gbck); colors.Add(CI.grid_text, gt);
                colors.Add(CI.travelgrid_nonvisted, tn); colors.Add(CI.travelgrid_visited, tv); colors.Add(CI.travelgrid_mapblock, tm);
                colors.Add(CI.textbox_back, tbb); colors.Add(CI.textbox_fore, tbf); colors.Add(CI.textbox_highlight, tbh);
                colors.Add(CI.checkbox, c);
                colors.Add(CI.menu_back, mb); colors.Add(CI.menu_fore, mf);
                colors.Add(CI.label, l);

                windowsframe = wf; formopacity = op; fontname = ft; fontsize = fs;
            }

            public Settings(JObject jo, string settingsname)            // From json
            {
                name = settingsname.Replace(".eddtheme", "");
                colors = new Dictionary<CI, Color>();

                foreach (CI ck in Enum.GetValues(typeof(CI)))
                {
                    colors.Add(ck, JGetColor(jo, ck.ToString()));
                }
                windowsframe = GetBool(jo["windowsframe"]);
                formopacity = GetFloat(jo["formopacity"]);
                fontname = GetString(jo["fontname"]);
                fontsize = GetFloat(jo["fontsize"]);
            }

            static private Color JGetColor(JObject jo, string name)
            {
                

                string colstr = GetString(jo[name]);

                if (colstr == null)
                    return Color.White;

                return System.Drawing.ColorTranslator.FromHtml(colstr);
            }


            static private bool GetBool(JToken jToken)
            {
                if (IsNullOrEmptyT(jToken))
                    return false;
                return jToken.Value<bool>();
            }

            static private float GetFloat(JToken jToken)
            {
                if (IsNullOrEmptyT(jToken))
                    return 0f;
                return jToken.Value<float>();
            }


            static private int GetInt(JToken jToken)
            {
                if (IsNullOrEmptyT(jToken))
                    return 0;
                return jToken.Value<int>();
            }


            static private string GetString(JToken jToken)
            {
                if (IsNullOrEmptyT(jToken))
                    return null;
                return jToken.Value<string>();
            }


            static private bool IsNullOrEmptyT(JToken token)
            {
                return (token == null) ||
                       (token.Type == JTokenType.Array && !token.HasValues) ||
                       (token.Type == JTokenType.Object && !token.HasValues) ||
                       (token.Type == JTokenType.String && token.ToString() == String.Empty) ||
                       (token.Type == JTokenType.Null);
            }


            public Settings(Settings other)                // copy constructor, takes a real copy.
            {
                name = other.name;
                windowsframe = other.windowsframe; formopacity = other.formopacity; fontname = other.fontname; fontsize = other.fontsize;
                colors = new Dictionary<CI, Color>();
                foreach (CI ck in other.colors.Keys)
                {
                    colors.Add(ck, other.colors[ck]);
                }


            }
        }
        
        public string Name { get { return currentsettings.name; } }

        public Color TextBlock { get { return currentsettings.colors[Settings.CI.textbox_fore]; } set { SetCustom(); currentsettings.colors[Settings.CI.textbox_fore] = value; } }
        public Color TextBlockHighlightColor { get { return currentsettings.colors[Settings.CI.textbox_highlight]; } set { SetCustom(); currentsettings.colors[Settings.CI.textbox_highlight] = value; } }
        public Color VisitedSystemColor { get { return currentsettings.colors[Settings.CI.travelgrid_visited]; } set { SetCustom(); currentsettings.colors[Settings.CI.travelgrid_visited] = value; } }
        public Color NonVisitedSystemColor { get { return currentsettings.colors[Settings.CI.travelgrid_nonvisted]; } set { SetCustom(); currentsettings.colors[Settings.CI.travelgrid_nonvisted] = value; } }
        public Color MapBlockColor { get { return currentsettings.colors[Settings.CI.travelgrid_mapblock]; } set { SetCustom(); currentsettings.colors[Settings.CI.travelgrid_mapblock] = value; } }

        public bool WindowsFrame { get { return currentsettings.windowsframe; } set { SetCustom(); currentsettings.windowsframe = value; } }
        public double Opacity { get { return currentsettings.formopacity; } set { SetCustom(); currentsettings.formopacity = value; } }

        private Settings currentsettings;           // if name = custom, then its not a standard theme..
        private List<Settings> themelist;
        private SQLiteDBClass db;

        public EDDTheme()
        {
            themelist = new List<Settings>();

            themelist.Add(new Settings("Windows Default", SystemColors.Menu,
                                                           SystemColors.Menu, SystemColors.MenuText,  // button
                                                           SystemColors.Menu, SystemColors.MenuText,  // grid border
                                                           SystemColors.Menu, SystemColors.MenuText,  // grid
                                                           SystemColors.MenuText, Color.Blue, Color.Red, // travel
                                                           SystemColors.Menu, SystemColors.MenuText, Color.Red,  // text
                                                           SystemColors.MenuText, // checkbox
                                                           SystemColors.Menu, SystemColors.MenuText,  // menu
                                                           SystemColors.MenuText,  // label
                                                           true, 100, "", 0));

            currentsettings = new Settings(themelist[0]);       // copy it, not reference it.

            themelist.Add(new Settings("Crazy Scheme to show painting", Color.Black,
                                               Color.Gold, Color.Yellow,  // button
                                               Color.Purple, Color.Gray, Color.Beige, Color.Red, // grid 
                                               Color.White, Color.Blue, Color.Red, // travel
                                               Color.Green, Color.White, Color.Red,  // text box
                                               Color.Aqua, // checkbox
                                               Color.Black, Color.Red,  // menu
                                               Color.Chocolate,  // label
                                               true, 100, "", 0));

<<<<<<< HEAD
            themelist[2] = new Settings("Orange Delight", Color.Black,
                                               Color.FromArgb(255, 198, 99, 0), Color.Black,  // button
                                               Color.FromArgb(255, 198, 99, 0), Color.Black,  // grid border
=======
            themelist.Add(new Settings("Orange Delight", Color.Black,
                                               Color.Black, Color.Orange,  // button
                                               Color.Black, Color.Orange,  // grid border
>>>>>>> 16cd68dd
                                               Color.Black, Color.Orange, // grid
                                               Color.Orange, Color.White, Color.Red, // travel
                                               Color.Black, Color.Orange, Color.Red,  // text box
                                               Color.Orange, // checkbox
                                               Color.Black, Color.Orange,  // menu
                                               Color.Orange,  // label
                                               false, 95, "", 0));

            themelist.Add(new Settings("Blue Wonder", Color.DarkBlue,
                                               Color.Blue, Color.White,  // button
                                               Color.DarkBlue, Color.White,  // grid border
                                               Color.DarkBlue, Color.White, // grid
                                               Color.White, Color.DarkBlue, Color.Red, // travel
                                               Color.DarkBlue, Color.White, Color.Red,  // text box
                                               Color.White, // checkbox
                                               Color.DarkBlue, Color.White,  // menu
                                               Color.White,  // label
                                               false, 95, "", 0));

            themelist.Add(new Settings("Green Baize", Color.FromArgb(255, 48, 121, 17),
                                               Color.FromArgb(255, 48, 121, 17), Color.White,  // button
                                               Color.FromArgb(255, 48, 121, 17), Color.White,  // grid border
                                               Color.FromArgb(255, 48, 121, 17), Color.White, // grid
                                               Color.White, Color.FromArgb(255, 48, 121, 17), Color.Red, // travel
                                               Color.FromArgb(255, 48, 121, 17), Color.White, Color.Red,  // text box
                                               Color.White, // checkbox
                                               Color.FromArgb(255, 48, 121, 17), Color.White,  // menu
                                               Color.White,  // label
                                               false, 95, "", 0));

            LoadThemes();
        }

        public void RestoreSettings()
        {
            if (db == null)
                db = new SQLiteDBClass();

            if (db.keyExists( "ThemeNameOf"))           // if there.. get the others with a good default in case the db is screwed.
            {
                currentsettings.name = db.GetSettingString("ThemeNameOf", "Custom");
                currentsettings.windowsframe = db.GetSettingBool("ThemeWindowsFrame", true);
                currentsettings.formopacity = db.GetSettingDouble("ThemeFormOpacity", 100);
                currentsettings.fontname = db.GetSettingString("ThemeFont", "");
                currentsettings.fontsize = (float)db.GetSettingDouble("ThemeFontSize", 8);

                foreach (Settings.CI ck in themelist[0].colors.Keys)         // use themelist to find the key names, as we modify currentsettings as we go and that would cause an exception
                {                                                            
                    int d = (ck < Settings.CI.button_text) ? SystemColors.Menu.ToArgb() : SystemColors.MenuText.ToArgb();       // pick a good default
                    Color c = Color.FromArgb(db.GetSettingInt("ThemeColor" + ck.ToString(), d));
                    currentsettings.colors[ck] = c;
                }
            }
        }

        public void SaveSettings(string filename)
        {
            if (db == null)
                db = new SQLiteDBClass();

            db.PutSettingString("ThemeNameOf", currentsettings.name);
            db.PutSettingBool("ThemeWindowsFrame", currentsettings.windowsframe);
            db.PutSettingDouble("ThemeFormOpacity", currentsettings.formopacity);
            db.PutSettingString("ThemeFont", currentsettings.fontname);
            db.PutSettingDouble("ThemeFontSize", currentsettings.fontsize);

            foreach (Settings.CI ck in currentsettings.colors.Keys)
            {
                db.PutSettingInt("ThemeColor" + ck.ToString(), currentsettings.colors[ck].ToArgb());
            }
            SaveFile(filename);
        }


        public void LoadThemes()
        {
            string themepath = "";

            try
            {
                themepath = Path.Combine(Tools.GetAppDataDirectory(), "Theme");
                if (!Directory.Exists(themepath))
                {
                    Directory.CreateDirectory(themepath);
                }

            }
            catch (Exception ex)
            {
                Trace.WriteLine($"Unable to create the folder '{themepath}'");
                Trace.WriteLine($"Exception: {ex.Message}");

                return;
            }


            // Search for theme files
            DirectoryInfo dirInfo = new DirectoryInfo(themepath);
            FileInfo[] allFiles = null;

            try
            {
                allFiles = dirInfo.GetFiles("*.eddtheme");
            }
            catch
            {
            }

            if (allFiles == null)
            {
                return;
            }

            FileInfo newfi = null;

            foreach (FileInfo fi in allFiles)
            {
                try
                {
                    JObject jo = JObject.Parse(File.ReadAllText(fi.FullName));
                    themelist.Add(new Settings(jo, fi.Name));
                }
                catch (Exception ex)
                {
                    Trace.WriteLine($"LoadThemes Exception : {ex.Message}");
                }
            }
        }
        public JObject Settings2Json()
        {
            JObject jo = new JObject();

            foreach (Settings.CI ck in currentsettings.colors.Keys)
            {
                jo.Add(ck.ToString(), System.Drawing.ColorTranslator.ToHtml(currentsettings.colors[ck]));
            }

            jo.Add("windowsframe", currentsettings.windowsframe);
            jo.Add("formopacity", currentsettings.formopacity);
            jo.Add("fontname", currentsettings.fontname);
            jo.Add("fontsize", currentsettings.fontsize);

            return jo;
        }

        public bool SaveFile(string filename)
        {
            string themepath = "";
            JObject jo = Settings2Json();

            try
            {
                themepath = Path.Combine(Tools.GetAppDataDirectory(), "Theme") ;
                if (!Directory.Exists(themepath))
                {
                    Directory.CreateDirectory(themepath);
                }

            }
            catch (Exception ex)
            {
                Trace.WriteLine($"Unable to create the folder '{themepath}'");
                Trace.WriteLine($"Exception: {ex.Message}");

                return false;
            }

            if (filename == null)
            {
                filename = Path.Combine(themepath, currentsettings.name) + ".eddtheme";
            }   

            using (StreamWriter writer = new StreamWriter(filename))
            {
                writer.Write(jo.ToString());
            }

            return true;
        }
        


        public void FillComboBoxWithThemes(ComboBox comboBoxTheme)          // fill in a combo box with default themes
        {
            for (int i = 0; i < themelist.Count; i++)
                comboBoxTheme.Items.Add(themelist[i].name);
        }

        public void SetComboBoxIndex(ComboBox comboBoxTheme)                // set the index of the combo box to the current theme
        {
            for (int i = 0; i < comboBoxTheme.Items.Count; i++)
            {
                if ( comboBoxTheme.Items[i].Equals(currentsettings.name))
                    comboBoxTheme.SelectedIndex = i;
            }
        }

        public bool SetThemeByName( string name )                           // given a theme name, select it if possible
        {
            for (int i = 0; i < themelist.Count; i++)
            {
                if ( themelist[i].name.Equals(name))
                {
                    currentsettings = new Settings(themelist[i]);           // do a copy, not a reference assign..
                    return true;
                }
            }

            return false;
        }

        public bool IsCustomTheme()
        { return currentsettings.name.Equals("Custom"); }

        public void SetCustom()
        { currentsettings.name = "Custom"; }                                // set so custom..

        public void ApplyColors(Form form)
        {
            form.Opacity = currentsettings.formopacity / 100;
            form.BackColor = currentsettings.colors[Settings.CI.form];

            foreach (Control c in form.Controls)
                UpdateColorControls(c);
        }

        public void UpdateColorControls(Control myControl)
        {
            if (myControl is MenuStrip)
            {
                myControl.BackColor = currentsettings.colors[Settings.CI.menu_back];
                myControl.ForeColor = currentsettings.colors[Settings.CI.menu_fore];
            }
            else if (myControl is RichTextBox || myControl is TextBox)
            {
                myControl.BackColor = currentsettings.colors[Settings.CI.textbox_back];
                myControl.ForeColor = currentsettings.colors[Settings.CI.textbox_fore];
            }
            else if (myControl is Panel  )
            {
                if (!myControl.Name.Contains("theme"))                 // theme panels show settings color - don't overwrite
                    myControl.BackColor = currentsettings.colors[Settings.CI.form];
            }
            else if (myControl is Button || myControl is ComboBox)
            {
                myControl.BackColor = currentsettings.colors[Settings.CI.button_back];
                myControl.ForeColor = currentsettings.colors[Settings.CI.button_text];
            }
            else if (myControl is ComboBox)
            {
                // Back/Fore only affects drop down list - need to owner draw..
            }
            else if (myControl is Label || myControl is GroupBox )
            {
                myControl.ForeColor = currentsettings.colors[Settings.CI.label];
            }
            else if (myControl is CheckBox || myControl is RadioButton )
            {
                myControl.ForeColor = currentsettings.colors[Settings.CI.checkbox];
            }
            else if (myControl is DataGridView)
            {
                DataGridView MyDgv = (DataGridView)myControl;
                MyDgv.EnableHeadersVisualStyles = false;            // without this, the colours for the grid are not applied.
                MyDgv.RowHeadersDefaultCellStyle.BackColor = currentsettings.colors[Settings.CI.grid_border];
                MyDgv.RowHeadersDefaultCellStyle.ForeColor = currentsettings.colors[Settings.CI.grid_bordertext];
                MyDgv.ColumnHeadersDefaultCellStyle.BackColor = currentsettings.colors[Settings.CI.grid_border];
                MyDgv.ColumnHeadersDefaultCellStyle.ForeColor = currentsettings.colors[Settings.CI.grid_bordertext];
                MyDgv.BackgroundColor = currentsettings.colors[Settings.CI.form];
                MyDgv.DefaultCellStyle.BackColor = currentsettings.colors[Settings.CI.grid_background];
                MyDgv.DefaultCellStyle.ForeColor = currentsettings.colors[Settings.CI.grid_text];

            }

            foreach (Control subC in myControl.Controls)
            {
                UpdateColorControls(subC);
            }
        }

        public void UpdatePatch( Panel pn )
        {
            Settings.CI ci = (Settings.CI)(pn.Tag);
            pn.BackColor = currentsettings.colors[ci];
        }

        public bool EditColor(Settings.CI ex)                      
        {
            ColorDialog MyDialog = new ColorDialog();
            MyDialog.AllowFullOpen = true;
            MyDialog.FullOpen = true;
            MyDialog.Color = currentsettings.colors[ex];

            if (MyDialog.ShowDialog() == DialogResult.OK)
            {
                currentsettings.colors[ex] = MyDialog.Color;
                SetCustom();
                return true;
            }
            else
                return false;
        }

    }
}<|MERGE_RESOLUTION|>--- conflicted
+++ resolved
@@ -194,15 +194,9 @@
                                                Color.Chocolate,  // label
                                                true, 100, "", 0));
 
-<<<<<<< HEAD
-            themelist[2] = new Settings("Orange Delight", Color.Black,
-                                               Color.FromArgb(255, 198, 99, 0), Color.Black,  // button
-                                               Color.FromArgb(255, 198, 99, 0), Color.Black,  // grid border
-=======
             themelist.Add(new Settings("Orange Delight", Color.Black,
                                                Color.Black, Color.Orange,  // button
                                                Color.Black, Color.Orange,  // grid border
->>>>>>> 16cd68dd
                                                Color.Black, Color.Orange, // grid
                                                Color.Orange, Color.White, Color.Red, // travel
                                                Color.Black, Color.Orange, Color.Red,  // text box
@@ -273,7 +267,9 @@
             {
                 db.PutSettingInt("ThemeColor" + ck.ToString(), currentsettings.colors[ck].ToArgb());
             }
-            SaveFile(filename);
+
+            if ( filename != null )         
+                SaveFile(filename);
         }
 
 
