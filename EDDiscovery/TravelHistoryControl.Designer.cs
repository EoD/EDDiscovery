--- conflicted
+++ resolved
@@ -98,51 +98,14 @@
             this.dataViewScrollerPanel1 = new ExtendedControls.DataViewScrollerPanel();
             this.vScrollBarCustom1 = new ExtendedControls.VScrollBarCustom();
             this.dataGridViewTravel = new System.Windows.Forms.DataGridView();
-<<<<<<< HEAD
+            this.TopPanel = new System.Windows.Forms.Panel();
+            this.textBoxFilter = new ExtendedControls.TextBoxBorder();
+            this.comboBoxHistoryWindow = new ExtendedControls.ComboBoxCustom();
             this.ColumnTime = new System.Windows.Forms.DataGridViewTextBoxColumn();
             this.ColumnSystem = new System.Windows.Forms.DataGridViewTextBoxColumn();
             this.ColumnDistance = new System.Windows.Forms.DataGridViewTextBoxColumn();
             this.ColumnNote = new System.Windows.Forms.DataGridViewTextBoxColumn();
             this.mapColour = new System.Windows.Forms.DataGridViewTextBoxColumn();
-            this.TopPanel = new System.Windows.Forms.Panel();
-            this.textBoxFilter = new ExtendedControls.TextBoxBorder();
-            this.comboBoxHistoryWindow = new ExtendedControls.ComboBoxCustom();
-=======
-            this.textBoxFilter = new ExtendedControls.TextBoxBorder();
-            this.comboBoxHistoryWindow = new ExtendedControls.ComboBoxCustom();
-            this.richTextBox_History = new ExtendedControls.RichTextBoxScroll();
-            this.dataViewScrollerPanel2 = new ExtendedControls.DataViewScrollerPanel();
-            this.vScrollBarCustom2 = new ExtendedControls.VScrollBarCustom();
-            this.dataGridViewNearest = new System.Windows.Forms.DataGridView();
-            this.Col1 = new System.Windows.Forms.DataGridViewTextBoxColumn();
-            this.Distance = new System.Windows.Forms.DataGridViewTextBoxColumn();
-            this.buttonEDSM = new ExtendedControls.DrawnPanel();
-            this.textBoxSolDist = new ExtendedControls.TextBoxBorder();
-            this.buttonRoss = new ExtendedControls.DrawnPanel();
-            this.buttonEDDB = new ExtendedControls.DrawnPanel();
-            this.textBoxState = new ExtendedControls.TextBoxBorder();
-            this.textBoxEconomy = new ExtendedControls.TextBoxBorder();
-            this.textBoxGovernment = new ExtendedControls.TextBoxBorder();
-            this.textBoxAllegiance = new ExtendedControls.TextBoxBorder();
-            this.textBoxVisits = new ExtendedControls.TextBoxBorder();
-            this.richTextBoxNote = new ExtendedControls.RichTextBoxScroll();
-            this.textBoxZ = new ExtendedControls.TextBoxBorder();
-            this.textBoxY = new ExtendedControls.TextBoxBorder();
-            this.textBoxX = new ExtendedControls.TextBoxBorder();
-            this.textBoxSystem = new ExtendedControls.TextBoxBorder();
-            this.button_RefreshHistory = new ExtendedControls.ButtonExt();
-            this.checkBoxEDSMSyncFrom = new ExtendedControls.CheckBoxCustom();
-            this.buttonMap2D = new ExtendedControls.ButtonExt();
-            this.checkBoxEDSMSyncTo = new ExtendedControls.CheckBoxCustom();
-            this.comboBoxCommander = new ExtendedControls.ComboBoxCustom();
-            this.buttonMap = new ExtendedControls.ButtonExt();
-            this.buttonSync = new ExtendedControls.ButtonExt();
-            this.ColumnTime = new System.Windows.Forms.DataGridViewTextBoxColumn();
-            this.ColumnSystem = new System.Windows.Forms.DataGridViewTextBoxColumn();
-            this.ColumnDistance = new System.Windows.Forms.DataGridViewTextBoxColumn();
-            this.ColumnNote = new System.Windows.Forms.DataGridViewTextBoxColumn();
-            this.mapColour = new System.Windows.Forms.DataGridViewTextBoxColumn();
->>>>>>> e0226c0b
             this.historyContextMenu.SuspendLayout();
             this.panel_system.SuspendLayout();
             this.panelRight.SuspendLayout();
@@ -949,51 +912,6 @@
             this.dataGridViewTravel.RowPostPaint += new System.Windows.Forms.DataGridViewRowPostPaintEventHandler(this.dataGridView1_RowPostPaint);
             this.dataGridViewTravel.MouseDown += new System.Windows.Forms.MouseEventHandler(this.dataGridViewTravel_MouseDown);
             // 
-<<<<<<< HEAD
-            // ColumnTime
-            // 
-            this.ColumnTime.HeaderText = "Time";
-            this.ColumnTime.MinimumWidth = 150;
-            this.ColumnTime.Name = "ColumnTime";
-            this.ColumnTime.ReadOnly = true;
-            this.ColumnTime.Width = 150;
-            // 
-            // ColumnSystem
-            // 
-            this.ColumnSystem.AutoSizeMode = System.Windows.Forms.DataGridViewAutoSizeColumnMode.Fill;
-            this.ColumnSystem.HeaderText = "System";
-            this.ColumnSystem.MinimumWidth = 200;
-            this.ColumnSystem.Name = "ColumnSystem";
-            this.ColumnSystem.ReadOnly = true;
-            // 
-            // ColumnDistance
-            // 
-            this.ColumnDistance.HeaderText = "Distance";
-            this.ColumnDistance.MinimumWidth = 70;
-            this.ColumnDistance.Name = "ColumnDistance";
-            this.ColumnDistance.ReadOnly = true;
-            this.ColumnDistance.Width = 70;
-            // 
-            // ColumnNote
-            // 
-            this.ColumnNote.AutoSizeMode = System.Windows.Forms.DataGridViewAutoSizeColumnMode.Fill;
-            this.ColumnNote.FillWeight = 150F;
-            this.ColumnNote.HeaderText = "Note";
-            this.ColumnNote.MinimumWidth = 100;
-            this.ColumnNote.Name = "ColumnNote";
-            this.ColumnNote.ReadOnly = true;
-            // 
-            // mapColour
-            // 
-            dataGridViewCellStyle1.Alignment = System.Windows.Forms.DataGridViewContentAlignment.MiddleCenter;
-            this.mapColour.DefaultCellStyle = dataGridViewCellStyle1;
-            this.mapColour.HeaderText = "Map";
-            this.mapColour.MinimumWidth = 40;
-            this.mapColour.Name = "mapColour";
-            this.mapColour.Resizable = System.Windows.Forms.DataGridViewTriState.False;
-            this.mapColour.ToolTipText = "Colour used for this sytem in the 3D star map if shown";
-            this.mapColour.Width = 40;
-            // 
             // TopPanel
             // 
             this.TopPanel.Controls.Add(this.textBoxFilter);
@@ -1006,8 +924,6 @@
             this.TopPanel.Size = new System.Drawing.Size(594, 32);
             this.TopPanel.TabIndex = 26;
             // 
-=======
->>>>>>> e0226c0b
             // textBoxFilter
             // 
             this.textBoxFilter.BorderColor = System.Drawing.Color.Transparent;
@@ -1043,377 +959,6 @@
             this.comboBoxHistoryWindow.ValueMember = null;
             this.comboBoxHistoryWindow.SelectedIndexChanged += new ExtendedControls.ComboBoxCustom.OnSelectedIndexChanged(this.comboBoxHistoryWindow_SelectedIndexChanged);
             // 
-<<<<<<< HEAD
-=======
-            // richTextBox_History
-            // 
-            this.richTextBox_History.BorderColor = System.Drawing.Color.Transparent;
-            this.richTextBox_History.BorderColorScaling = 0.5F;
-            this.richTextBox_History.Dock = System.Windows.Forms.DockStyle.Fill;
-            this.richTextBox_History.HideScrollBar = true;
-            this.richTextBox_History.Location = new System.Drawing.Point(0, 0);
-            this.richTextBox_History.Name = "richTextBox_History";
-            this.richTextBox_History.ScrollBarWidth = 20;
-            this.richTextBox_History.ShowLineCount = false;
-            this.richTextBox_History.Size = new System.Drawing.Size(594, 102);
-            this.richTextBox_History.TabIndex = 0;
-            // 
-            // dataViewScrollerPanel2
-            // 
-            this.dataViewScrollerPanel2.Controls.Add(this.vScrollBarCustom2);
-            this.dataViewScrollerPanel2.Controls.Add(this.dataGridViewNearest);
-            this.dataViewScrollerPanel2.Dock = System.Windows.Forms.DockStyle.Fill;
-            this.dataViewScrollerPanel2.InternalMargin = new System.Windows.Forms.Padding(0);
-            this.dataViewScrollerPanel2.Location = new System.Drawing.Point(0, 13);
-            this.dataViewScrollerPanel2.Name = "dataViewScrollerPanel2";
-            this.dataViewScrollerPanel2.ScrollBarWidth = 20;
-            this.dataViewScrollerPanel2.Size = new System.Drawing.Size(297, 353);
-            this.dataViewScrollerPanel2.TabIndex = 24;
-            this.dataViewScrollerPanel2.VerticalScrollBarDockRight = true;
-            // 
-            // vScrollBarCustom2
-            // 
-            this.vScrollBarCustom2.ArrowBorderColor = System.Drawing.Color.LightBlue;
-            this.vScrollBarCustom2.ArrowButtonColor = System.Drawing.Color.LightGray;
-            this.vScrollBarCustom2.ArrowColorScaling = 0.5F;
-            this.vScrollBarCustom2.ArrowDownDrawAngle = 270F;
-            this.vScrollBarCustom2.ArrowUpDrawAngle = 90F;
-            this.vScrollBarCustom2.BorderColor = System.Drawing.Color.White;
-            this.vScrollBarCustom2.Dock = System.Windows.Forms.DockStyle.Top;
-            this.vScrollBarCustom2.FlatStyle = System.Windows.Forms.FlatStyle.System;
-            this.vScrollBarCustom2.HideScrollBar = true;
-            this.vScrollBarCustom2.LargeChange = 0;
-            this.vScrollBarCustom2.Location = new System.Drawing.Point(277, 21);
-            this.vScrollBarCustom2.Maximum = -1;
-            this.vScrollBarCustom2.Minimum = 0;
-            this.vScrollBarCustom2.MouseOverButtonColor = System.Drawing.Color.Green;
-            this.vScrollBarCustom2.MousePressedButtonColor = System.Drawing.Color.Red;
-            this.vScrollBarCustom2.Name = "vScrollBarCustom2";
-            this.vScrollBarCustom2.Size = new System.Drawing.Size(20, 332);
-            this.vScrollBarCustom2.SliderColor = System.Drawing.Color.DarkGray;
-            this.vScrollBarCustom2.SmallChange = 1;
-            this.vScrollBarCustom2.TabIndex = 24;
-            this.vScrollBarCustom2.Text = "vScrollBarCustom2";
-            this.vScrollBarCustom2.ThumbBorderColor = System.Drawing.Color.Yellow;
-            this.vScrollBarCustom2.ThumbButtonColor = System.Drawing.Color.DarkBlue;
-            this.vScrollBarCustom2.ThumbColorScaling = 0.5F;
-            this.vScrollBarCustom2.ThumbDrawAngle = 0F;
-            this.vScrollBarCustom2.Value = -1;
-            this.vScrollBarCustom2.ValueLimited = -1;
-            // 
-            // dataGridViewNearest
-            // 
-            this.dataGridViewNearest.AllowUserToAddRows = false;
-            this.dataGridViewNearest.AllowUserToDeleteRows = false;
-            this.dataGridViewNearest.AllowUserToResizeColumns = false;
-            this.dataGridViewNearest.AllowUserToResizeRows = false;
-            this.dataGridViewNearest.ColumnHeadersHeightSizeMode = System.Windows.Forms.DataGridViewColumnHeadersHeightSizeMode.AutoSize;
-            this.dataGridViewNearest.Columns.AddRange(new System.Windows.Forms.DataGridViewColumn[] {
-            this.Col1,
-            this.Distance});
-            this.dataGridViewNearest.ContextMenuStrip = this.closestContextMenu;
-            this.dataGridViewNearest.Location = new System.Drawing.Point(0, 0);
-            this.dataGridViewNearest.Name = "dataGridViewNearest";
-            this.dataGridViewNearest.RowHeadersVisible = false;
-            this.dataGridViewNearest.ScrollBars = System.Windows.Forms.ScrollBars.None;
-            this.dataGridViewNearest.Size = new System.Drawing.Size(277, 353);
-            this.dataGridViewNearest.TabIndex = 23;
-            // 
-            // Col1
-            // 
-            this.Col1.AutoSizeMode = System.Windows.Forms.DataGridViewAutoSizeColumnMode.Fill;
-            this.Col1.HeaderText = "Name";
-            this.Col1.Name = "Col1";
-            // 
-            // Distance
-            // 
-            this.Distance.HeaderText = "Distance";
-            this.Distance.Name = "Distance";
-            // 
-            // buttonEDSM
-            // 
-            this.buttonEDSM.Font = new System.Drawing.Font("Microsoft Sans Serif", 8.25F, System.Drawing.FontStyle.Regular, System.Drawing.GraphicsUnit.Point, ((byte)(0)));
-            this.buttonEDSM.Image = ExtendedControls.DrawnPanel.ImageType.Text;
-            this.buttonEDSM.ImageText = "EDSM";
-            this.buttonEDSM.Location = new System.Drawing.Point(208, 6);
-            this.buttonEDSM.MarginSize = 0;
-            this.buttonEDSM.MouseOverColor = System.Drawing.Color.White;
-            this.buttonEDSM.MouseSelectedColor = System.Drawing.Color.Green;
-            this.buttonEDSM.Name = "buttonEDSM";
-            this.buttonEDSM.Size = new System.Drawing.Size(44, 20);
-            this.buttonEDSM.TabIndex = 23;
-            this.buttonEDSM.Click += new System.EventHandler(this.buttonEDSM_Click);
-            // 
-            // textBoxSolDist
-            // 
-            this.textBoxSolDist.BorderColor = System.Drawing.Color.Transparent;
-            this.textBoxSolDist.BorderColorScaling = 0.5F;
-            this.textBoxSolDist.Location = new System.Drawing.Point(50, 82);
-            this.textBoxSolDist.Name = "textBoxSolDist";
-            this.textBoxSolDist.ReadOnly = true;
-            this.textBoxSolDist.Size = new System.Drawing.Size(67, 20);
-            this.textBoxSolDist.TabIndex = 42;
-            this.textBoxSolDist.TabStop = false;
-            // 
-            // buttonRoss
-            // 
-            this.buttonRoss.BackColor = System.Drawing.SystemColors.ControlText;
-            this.buttonRoss.Cursor = System.Windows.Forms.Cursors.Hand;
-            this.buttonRoss.ForeColor = System.Drawing.SystemColors.Control;
-            this.buttonRoss.Image = ExtendedControls.DrawnPanel.ImageType.Ross;
-            this.buttonRoss.ImageText = null;
-            this.buttonRoss.Location = new System.Drawing.Point(275, 6);
-            this.buttonRoss.MarginSize = 0;
-            this.buttonRoss.MouseOverColor = System.Drawing.Color.White;
-            this.buttonRoss.MouseSelectedColor = System.Drawing.Color.Green;
-            this.buttonRoss.Name = "buttonRoss";
-            this.buttonRoss.Size = new System.Drawing.Size(20, 20);
-            this.buttonRoss.TabIndex = 40;
-            this.toolTipEddb.SetToolTip(this.buttonRoss, "Click to edit system in Ross");
-            this.buttonRoss.Click += new System.EventHandler(this.buttonRoss_Click);
-            // 
-            // buttonEDDB
-            // 
-            this.buttonEDDB.BackColor = System.Drawing.SystemColors.Control;
-            this.buttonEDDB.Cursor = System.Windows.Forms.Cursors.Hand;
-            this.buttonEDDB.ForeColor = System.Drawing.SystemColors.ControlText;
-            this.buttonEDDB.Image = ExtendedControls.DrawnPanel.ImageType.EDDB;
-            this.buttonEDDB.ImageText = null;
-            this.buttonEDDB.Location = new System.Drawing.Point(252, 6);
-            this.buttonEDDB.MarginSize = 0;
-            this.buttonEDDB.MouseOverColor = System.Drawing.Color.White;
-            this.buttonEDDB.MouseSelectedColor = System.Drawing.Color.Green;
-            this.buttonEDDB.Name = "buttonEDDB";
-            this.buttonEDDB.Size = new System.Drawing.Size(20, 20);
-            this.buttonEDDB.TabIndex = 39;
-            this.toolTipEddb.SetToolTip(this.buttonEDDB, "Click to show system in EDDB");
-            this.buttonEDDB.Click += new System.EventHandler(this.buttonEDDB_Click);
-            // 
-            // textBoxState
-            // 
-            this.textBoxState.BorderColor = System.Drawing.Color.Transparent;
-            this.textBoxState.BorderColorScaling = 0.5F;
-            this.textBoxState.Location = new System.Drawing.Point(182, 82);
-            this.textBoxState.Name = "textBoxState";
-            this.textBoxState.ReadOnly = true;
-            this.textBoxState.Size = new System.Drawing.Size(66, 20);
-            this.textBoxState.TabIndex = 37;
-            this.textBoxState.TabStop = false;
-            // 
-            // textBoxEconomy
-            // 
-            this.textBoxEconomy.BorderColor = System.Drawing.Color.Transparent;
-            this.textBoxEconomy.BorderColorScaling = 0.5F;
-            this.textBoxEconomy.Location = new System.Drawing.Point(182, 64);
-            this.textBoxEconomy.Name = "textBoxEconomy";
-            this.textBoxEconomy.ReadOnly = true;
-            this.textBoxEconomy.Size = new System.Drawing.Size(66, 20);
-            this.textBoxEconomy.TabIndex = 33;
-            this.textBoxEconomy.TabStop = false;
-            // 
-            // textBoxGovernment
-            // 
-            this.textBoxGovernment.BorderColor = System.Drawing.Color.Transparent;
-            this.textBoxGovernment.BorderColorScaling = 0.5F;
-            this.textBoxGovernment.Location = new System.Drawing.Point(182, 100);
-            this.textBoxGovernment.Name = "textBoxGovernment";
-            this.textBoxGovernment.ReadOnly = true;
-            this.textBoxGovernment.Size = new System.Drawing.Size(66, 20);
-            this.textBoxGovernment.TabIndex = 35;
-            this.textBoxGovernment.TabStop = false;
-            // 
-            // textBoxAllegiance
-            // 
-            this.textBoxAllegiance.BorderColor = System.Drawing.Color.Transparent;
-            this.textBoxAllegiance.BorderColorScaling = 0.5F;
-            this.textBoxAllegiance.Location = new System.Drawing.Point(182, 46);
-            this.textBoxAllegiance.Name = "textBoxAllegiance";
-            this.textBoxAllegiance.ReadOnly = true;
-            this.textBoxAllegiance.Size = new System.Drawing.Size(66, 20);
-            this.textBoxAllegiance.TabIndex = 31;
-            this.textBoxAllegiance.TabStop = false;
-            // 
-            // textBoxVisits
-            // 
-            this.textBoxVisits.BorderColor = System.Drawing.Color.Transparent;
-            this.textBoxVisits.BorderColorScaling = 0.5F;
-            this.textBoxVisits.Location = new System.Drawing.Point(182, 28);
-            this.textBoxVisits.Name = "textBoxVisits";
-            this.textBoxVisits.ReadOnly = true;
-            this.textBoxVisits.Size = new System.Drawing.Size(66, 20);
-            this.textBoxVisits.TabIndex = 29;
-            this.textBoxVisits.TabStop = false;
-            // 
-            // richTextBoxNote
-            // 
-            this.richTextBoxNote.BorderColor = System.Drawing.Color.Transparent;
-            this.richTextBoxNote.BorderColorScaling = 0.5F;
-            this.richTextBoxNote.HideScrollBar = true;
-            this.richTextBoxNote.Location = new System.Drawing.Point(6, 126);
-            this.richTextBoxNote.Name = "richTextBoxNote";
-            this.richTextBoxNote.ScrollBarWidth = 20;
-            this.richTextBoxNote.ShowLineCount = false;
-            this.richTextBoxNote.Size = new System.Drawing.Size(246, 44);
-            this.richTextBoxNote.TabIndex = 0;
-            this.richTextBoxNote.TextChanged += new System.EventHandler(this.richTextBoxNote_TextChanged);
-            this.richTextBoxNote.Leave += new System.EventHandler(this.richTextBoxNote_Leave);
-            // 
-            // textBoxZ
-            // 
-            this.textBoxZ.BorderColor = System.Drawing.Color.Transparent;
-            this.textBoxZ.BorderColorScaling = 0.5F;
-            this.textBoxZ.Location = new System.Drawing.Point(50, 64);
-            this.textBoxZ.Name = "textBoxZ";
-            this.textBoxZ.ReadOnly = true;
-            this.textBoxZ.Size = new System.Drawing.Size(67, 20);
-            this.textBoxZ.TabIndex = 19;
-            this.textBoxZ.TabStop = false;
-            // 
-            // textBoxY
-            // 
-            this.textBoxY.BorderColor = System.Drawing.Color.Transparent;
-            this.textBoxY.BorderColorScaling = 0.5F;
-            this.textBoxY.Location = new System.Drawing.Point(50, 46);
-            this.textBoxY.Name = "textBoxY";
-            this.textBoxY.ReadOnly = true;
-            this.textBoxY.Size = new System.Drawing.Size(67, 20);
-            this.textBoxY.TabIndex = 17;
-            this.textBoxY.TabStop = false;
-            // 
-            // textBoxX
-            // 
-            this.textBoxX.BorderColor = System.Drawing.Color.Transparent;
-            this.textBoxX.BorderColorScaling = 0.5F;
-            this.textBoxX.Location = new System.Drawing.Point(50, 28);
-            this.textBoxX.Name = "textBoxX";
-            this.textBoxX.ReadOnly = true;
-            this.textBoxX.Size = new System.Drawing.Size(67, 20);
-            this.textBoxX.TabIndex = 17;
-            this.textBoxX.TabStop = false;
-            // 
-            // textBoxSystem
-            // 
-            this.textBoxSystem.BorderColor = System.Drawing.Color.Transparent;
-            this.textBoxSystem.BorderColorScaling = 0.5F;
-            this.textBoxSystem.Location = new System.Drawing.Point(50, 10);
-            this.textBoxSystem.Name = "textBoxSystem";
-            this.textBoxSystem.ReadOnly = true;
-            this.textBoxSystem.Size = new System.Drawing.Size(152, 20);
-            this.textBoxSystem.TabIndex = 15;
-            this.textBoxSystem.TabStop = false;
-            // 
-            // button_RefreshHistory
-            // 
-            this.button_RefreshHistory.Anchor = ((System.Windows.Forms.AnchorStyles)((System.Windows.Forms.AnchorStyles.Top | System.Windows.Forms.AnchorStyles.Right)));
-            this.button_RefreshHistory.BorderColorScaling = 1.25F;
-            this.button_RefreshHistory.ButtonColorScaling = 0.5F;
-            this.button_RefreshHistory.ButtonDisabledScaling = 0.5F;
-            this.button_RefreshHistory.Location = new System.Drawing.Point(6, 4);
-            this.button_RefreshHistory.Name = "button_RefreshHistory";
-            this.button_RefreshHistory.Size = new System.Drawing.Size(65, 23);
-            this.button_RefreshHistory.TabIndex = 2;
-            this.button_RefreshHistory.Text = "Refresh";
-            this.button_RefreshHistory.UseVisualStyleBackColor = true;
-            this.button_RefreshHistory.Click += new System.EventHandler(this.button_RefreshHistory_Click);
-            // 
-            // checkBoxEDSMSyncFrom
-            // 
-            this.checkBoxEDSMSyncFrom.AutoSize = true;
-            this.checkBoxEDSMSyncFrom.CheckBoxColor = System.Drawing.Color.Gray;
-            this.checkBoxEDSMSyncFrom.CheckBoxInnerColor = System.Drawing.Color.White;
-            this.checkBoxEDSMSyncFrom.CheckColor = System.Drawing.Color.DarkBlue;
-            this.checkBoxEDSMSyncFrom.FontNerfReduction = 0.5F;
-            this.checkBoxEDSMSyncFrom.Location = new System.Drawing.Point(214, 51);
-            this.checkBoxEDSMSyncFrom.MouseOverColor = System.Drawing.Color.CornflowerBlue;
-            this.checkBoxEDSMSyncFrom.Name = "checkBoxEDSMSyncFrom";
-            this.checkBoxEDSMSyncFrom.Size = new System.Drawing.Size(83, 17);
-            this.checkBoxEDSMSyncFrom.TabIndex = 22;
-            this.checkBoxEDSMSyncFrom.Text = "From EDSM";
-            this.checkBoxEDSMSyncFrom.TickBoxReductionSize = 10;
-            this.checkBoxEDSMSyncFrom.UseVisualStyleBackColor = true;
-            this.checkBoxEDSMSyncFrom.CheckedChanged += new System.EventHandler(this.checkBoxEDSMSyncFrom_CheckedChanged);
-            // 
-            // buttonMap2D
-            // 
-            this.buttonMap2D.BorderColorScaling = 1.25F;
-            this.buttonMap2D.ButtonColorScaling = 0.5F;
-            this.buttonMap2D.ButtonDisabledScaling = 0.5F;
-            this.buttonMap2D.Location = new System.Drawing.Point(6, 32);
-            this.buttonMap2D.Name = "buttonMap2D";
-            this.buttonMap2D.Size = new System.Drawing.Size(65, 23);
-            this.buttonMap2D.TabIndex = 3;
-            this.buttonMap2D.Text = "2D map";
-            this.buttonMap2D.UseVisualStyleBackColor = true;
-            this.buttonMap2D.Click += new System.EventHandler(this.button2DMap_Click);
-            // 
-            // checkBoxEDSMSyncTo
-            // 
-            this.checkBoxEDSMSyncTo.AutoSize = true;
-            this.checkBoxEDSMSyncTo.CheckBoxColor = System.Drawing.Color.Gray;
-            this.checkBoxEDSMSyncTo.CheckBoxInnerColor = System.Drawing.Color.White;
-            this.checkBoxEDSMSyncTo.CheckColor = System.Drawing.Color.DarkBlue;
-            this.checkBoxEDSMSyncTo.FontNerfReduction = 0.5F;
-            this.checkBoxEDSMSyncTo.Location = new System.Drawing.Point(214, 32);
-            this.checkBoxEDSMSyncTo.MouseOverColor = System.Drawing.Color.CornflowerBlue;
-            this.checkBoxEDSMSyncTo.Name = "checkBoxEDSMSyncTo";
-            this.checkBoxEDSMSyncTo.Size = new System.Drawing.Size(73, 17);
-            this.checkBoxEDSMSyncTo.TabIndex = 21;
-            this.checkBoxEDSMSyncTo.Text = "To EDSM";
-            this.checkBoxEDSMSyncTo.TickBoxReductionSize = 10;
-            this.checkBoxEDSMSyncTo.UseVisualStyleBackColor = true;
-            this.checkBoxEDSMSyncTo.CheckedChanged += new System.EventHandler(this.checkBoxEDSMSyncTo_CheckedChanged);
-            // 
-            // comboBoxCommander
-            // 
-            this.comboBoxCommander.ArrowWidth = 1;
-            this.comboBoxCommander.BorderColor = System.Drawing.Color.Red;
-            this.comboBoxCommander.ButtonColorScaling = 0.5F;
-            this.comboBoxCommander.DataSource = null;
-            this.comboBoxCommander.DisplayMember = null;
-            this.comboBoxCommander.DropDownBackgroundColor = System.Drawing.Color.Gray;
-            this.comboBoxCommander.DropDownHeight = 200;
-            this.comboBoxCommander.FlatStyle = System.Windows.Forms.FlatStyle.System;
-            this.comboBoxCommander.ItemHeight = 20;
-            this.comboBoxCommander.Items = ((System.Collections.Generic.List<string>)(resources.GetObject("comboBoxCommander.Items")));
-            this.comboBoxCommander.Location = new System.Drawing.Point(114, 6);
-            this.comboBoxCommander.MouseOverBackgroundColor = System.Drawing.Color.Silver;
-            this.comboBoxCommander.Name = "comboBoxCommander";
-            this.comboBoxCommander.ScrollBarButtonColor = System.Drawing.Color.LightGray;
-            this.comboBoxCommander.ScrollBarColor = System.Drawing.Color.LightGray;
-            this.comboBoxCommander.ScrollBarWidth = 16;
-            this.comboBoxCommander.SelectedIndex = -1;
-            this.comboBoxCommander.SelectedItem = null;
-            this.comboBoxCommander.Size = new System.Drawing.Size(173, 23);
-            this.comboBoxCommander.TabIndex = 0;
-            this.comboBoxCommander.ValueMember = null;
-            this.comboBoxCommander.SelectedIndexChanged += new ExtendedControls.ComboBoxCustom.OnSelectedIndexChanged(this.comboBoxCommander_SelectedIndexChanged);
-            // 
-            // buttonMap
-            // 
-            this.buttonMap.BorderColorScaling = 1.25F;
-            this.buttonMap.ButtonColorScaling = 0.5F;
-            this.buttonMap.ButtonDisabledScaling = 0.5F;
-            this.buttonMap.Location = new System.Drawing.Point(6, 61);
-            this.buttonMap.Name = "buttonMap";
-            this.buttonMap.Size = new System.Drawing.Size(65, 23);
-            this.buttonMap.TabIndex = 4;
-            this.buttonMap.Text = "3D map";
-            this.buttonMap.UseVisualStyleBackColor = true;
-            this.buttonMap.Click += new System.EventHandler(this.buttonMap_Click);
-            // 
-            // buttonSync
-            // 
-            this.buttonSync.BorderColorScaling = 1.25F;
-            this.buttonSync.ButtonColorScaling = 0.5F;
-            this.buttonSync.ButtonDisabledScaling = 0.5F;
-            this.buttonSync.Location = new System.Drawing.Point(116, 37);
-            this.buttonSync.Name = "buttonSync";
-            this.buttonSync.Size = new System.Drawing.Size(92, 23);
-            this.buttonSync.TabIndex = 4;
-            this.buttonSync.Text = "EDSM Sync";
-            this.buttonSync.UseVisualStyleBackColor = true;
-            this.buttonSync.Click += new System.EventHandler(this.buttonSync_Click);
-            // 
             // ColumnTime
             // 
             this.ColumnTime.HeaderText = "Time";
@@ -1458,7 +1003,6 @@
             this.mapColour.ToolTipText = "Colour used for this sytem in the 3D star map if shown";
             this.mapColour.Width = 40;
             // 
->>>>>>> e0226c0b
             // TravelHistoryControl
             // 
             this.AutoScaleDimensions = new System.Drawing.SizeF(6F, 13F);
@@ -1562,14 +1106,11 @@
         private System.Windows.Forms.ToolStripMenuItem mapGotoStartoolStripMenuItem;
         private System.Windows.Forms.ToolStripMenuItem enterDistanceToPreviousStarToolStripMenuItem;
         private ExtendedControls.DrawnPanel buttonEDSM;
-<<<<<<< HEAD
-        private System.Windows.Forms.ToolStripMenuItem selectCorrectSystemToolStripMenuItem;
-=======
         private System.Windows.Forms.DataGridViewTextBoxColumn ColumnTime;
         private System.Windows.Forms.DataGridViewTextBoxColumn ColumnSystem;
         private System.Windows.Forms.DataGridViewTextBoxColumn ColumnDistance;
         private System.Windows.Forms.DataGridViewTextBoxColumn ColumnNote;
         private System.Windows.Forms.DataGridViewTextBoxColumn mapColour;
->>>>>>> e0226c0b
+        private System.Windows.Forms.ToolStripMenuItem selectCorrectSystemToolStripMenuItem;
     }
 }