﻿using EDDiscovery.DB;
using EDDiscovery.Forms;
using EDDiscovery2;
using System;
using System.Collections.Generic;
using System.Linq;
using System.Text;
using System.Threading.Tasks;
using System.Windows.Forms;

namespace EDDiscovery.Actions
{
    public class ActionController
    {
        private Actions.ActionFileList actionfiles;
        private string actionfileskeyevents;
        private ActionMessageFilter actionfilesmessagefilter;
        private Actions.ActionRun actionrunasync;

        private ConditionVariables programrunglobalvariables;         // program run, lost at power off, set by GLOBAL or internal 
        private ConditionVariables persistentglobalvariables;   // user variables, set by user only, including user setting vars like SpeechVolume
        private ConditionVariables globalvariables;                  // combo of above.

        private EDDiscoveryForm discoveryform;
        private EDDiscoveryController discoverycontroller;

        public ConditionVariables Globals { get { return globalvariables; } }
        public HistoryList HistoryList { get { return discoverycontroller.history; } }
        public EDDiscoveryForm DiscoveryForm { get { return discoveryform; } }

        public ActionController(EDDiscoveryForm frm, EDDiscoveryController ctrl)
        {
            discoveryform = frm;
            discoverycontroller = ctrl;

            persistentglobalvariables = new ConditionVariables();
            persistentglobalvariables.FromString(SQLiteConnectionUser.GetSettingString("UserGlobalActionVars", ""), ConditionVariables.FromMode.MultiEntryComma);

            globalvariables = new ConditionVariables(persistentglobalvariables);        // copy existing user ones into to shared buffer..

            programrunglobalvariables = new ConditionVariables();

            SetInternalGlobal("CurrentCulture", System.Threading.Thread.CurrentThread.CurrentCulture.Name);
            SetInternalGlobal("CurrentCultureInEnglish", System.Threading.Thread.CurrentThread.CurrentCulture.EnglishName);
            SetInternalGlobal("CurrentCultureISO", System.Threading.Thread.CurrentThread.CurrentCulture.ThreeLetterISOLanguageName);

            ReLoad();
        }

        private void ReLoad()
        {
            actionfiles = new Actions.ActionFileList();
            actionfiles.LoadAllActionFiles();
            actionrunasync = new Actions.ActionRun(this, actionfiles);        // this is the guy who runs programs asynchronously
            ActionConfigureKeys();
        }

        public void EditAddOnActionFile()
        {
            EDDiscovery2.ConditionFilterForm frm = new ConditionFilterForm();

            List<string> events = EDDiscovery.EliteDangerous.JournalEntry.GetListOfEventsWithOptMethod(false);
            events.Add("All");
            events.Add("onRefreshStart");
            events.Add("onRefreshEnd");
            events.Add("onInstall");
            events.Add("onStartup");
            events.Add("onShutdown");
            events.Add("onKeyPress");
            events.Add("onTimer");
            events.Add("onPopUp");
            events.Add("onPopDown");
            events.Add("onTabChange");
            events.Add("onPanelChange");
            events.Add("onHistorySelection");

            frm.InitAction("Actions: Define actions", events, globalvariables.KeyList, persistentglobalvariables, actionfiles, discoveryform);
            frm.TopMost = discoveryform.FindForm().TopMost;

            frm.ShowDialog(discoveryform.FindForm()); // don't care about the result, the form does all the saving

            persistentglobalvariables = frm.userglobalvariables;
            globalvariables = new ConditionVariables(programrunglobalvariables, persistentglobalvariables);    // remake

            ActionConfigureKeys();
        }

        public void ManageAddOns()
        {
            DownloadManagerForm dmf = new DownloadManagerForm();
            dmf.Init(discoveryform.theme);
            dmf.ShowDialog(discoveryform);
            if (dmf.changelist.Count>0)
            {
                actionrunasync.TerminateAll();
                discoveryform.AudioQueueSpeech.StopAll();
                ReLoad();

                string changes = "";
                foreach( KeyValuePair<string,string> kv in dmf.changelist)
                {
                    if (kv.Value.Equals("+"))
                        changes += kv.Key + ";";
                }

                ActionRun("onInstall", "ProgramEvent",null,new ConditionVariables("InstallList", changes));
            }
        }

        public void ConfigureVoice()
        {
            string voicename = persistentglobalvariables.GetString(Actions.ActionSay.globalvarspeechvoice, "Default");
            string volume = persistentglobalvariables.GetString(Actions.ActionSay.globalvarspeechvolume,"Default");
            string rate = persistentglobalvariables.GetString(Actions.ActionSay.globalvarspeechrate,"Default");
            ConditionVariables effects = new ConditionVariables( persistentglobalvariables.GetString(Actions.ActionSay.globalvarspeecheffects, ""),ConditionVariables.FromMode.MultiEntryComma);

            Audio.SpeechConfigure cfg = new Audio.SpeechConfigure();
            cfg.Init( discoveryform.AudioQueueSpeech, discoveryform.SpeechSynthesizer,
                        "Select voice synthesizer defaults", "Configure Voice Synthesis", discoveryform.theme,
                        null, false, false,
                        voicename,
                        volume,
                        rate, 
                        effects);

            if (cfg.ShowDialog(discoveryform) == DialogResult.OK)
            {
                SetPeristentGlobal(Actions.ActionSay.globalvarspeechvoice, cfg.VoiceName);
                SetPeristentGlobal(Actions.ActionSay.globalvarspeechvolume, cfg.Volume);
                SetPeristentGlobal(Actions.ActionSay.globalvarspeechrate, cfg.Rate);
                SetPeristentGlobal(Actions.ActionSay.globalvarspeecheffects, cfg.Effects.ToString());
            }
        }

        public void ConfigureWave()
        {
            string volume = persistentglobalvariables.GetString(Actions.ActionPlay.globalvarplayvolume, "60");
            ConditionVariables effects = new ConditionVariables(persistentglobalvariables.GetString(Actions.ActionPlay.globalvarplayeffects, ""), ConditionVariables.FromMode.MultiEntryComma);

            Audio.WaveConfigureDialog dlg = new Audio.WaveConfigureDialog();
            dlg.Init(discoveryform.AudioQueueWave, true, "Configure Audio", discoveryform.theme, "",
                        false, false, volume, effects);

            if (dlg.ShowDialog(discoveryform) == DialogResult.OK)
            {
                ConditionVariables cond = new ConditionVariables(dlg.Effects);// add on any effects variables (and may add in some previous variables, since we did not purge)

                SetPeristentGlobal(Actions.ActionPlay.globalvarplayvolume, dlg.Volume);
                SetPeristentGlobal(Actions.ActionPlay.globalvarplayeffects, dlg.Effects.ToString());
            }
        }


        public void ConfigureSpeechText()
        {
            if (programrunglobalvariables.ContainsKey("SpeechDefinitionFile"))
            {
                string prog = programrunglobalvariables["SpeechDefinitionFile"];

                Tuple<ActionFile, ActionProgram> ap = actionfiles.FindProgram(prog);

                if (ap != null && ap.Item2.EditInEditor())
                {
                    ap.Item1.SaveFile();
                    return;
                }
            }

            MessageBox.Show("Voice pack not loaded, or needs updating to support this functionality");
        }

        public void ActionRunOnRefresh()
        {
<<<<<<< HEAD
            string prevcommander = internalglobalvariables.ContainsKey("Commander") ? internalglobalvariables["Commander"] : "None";
            string commander = (discoverycontroller.history.CommanderId < 0) ? "Hidden" : EDCommander.Current.Name;
=======
            string prevcommander = programrunglobalvariables.ContainsKey("Commander") ? programrunglobalvariables["Commander"] : "None";
            string commander = (discoverycontroller.history.CommanderId < 0) ? "Hidden" : EDDConfig.Instance.CurrentCommander.Name;
>>>>>>> 85495d2b

            string refreshcount = prevcommander.Equals(commander) ? programrunglobalvariables.AddToVar("RefreshCount", 1, 1) : "1";
            SetInternalGlobal("RefreshCount", refreshcount);
            SetInternalGlobal("Commander", commander);

            if (actionfiles.IsConditionFlagSet(ConditionVariables.flagRunAtRefresh))      // any events have this flag? .. don't usually do this, so worth checking first
            {
                foreach (HistoryEntry he in discoverycontroller.history.EntryOrder)
                    ActionRunOnEntry(he, "onRefresh", ConditionVariables.flagRunAtRefresh);
            }

            ActionRun("onRefreshEnd", "ProgramEvent");
        }

        public int ActionRunOnEntry(HistoryEntry he, string triggertype, string flagstart = null, bool now = false)       //set flagstart to be the first flag of the actiondata..
        {
            return ActionRun(he.journalEntry.EventTypeStr, triggertype, he, null, flagstart, now);
        }

        public int ActionRun(string triggername, string triggertype, HistoryEntry he = null, ConditionVariables additionalvars = null ,
                                string flagstart = null, bool now = false)       //set flagstart to be the first flag of the actiondata..
        {
            List<Actions.ActionFileList.MatchingSets> ale = actionfiles.GetMatchingConditions(triggername, flagstart);

            if (ale.Count > 0)
            {
                ConditionVariables testvars = new ConditionVariables(globalvariables);
                Actions.ActionVars.TriggerVars(testvars, triggername, triggertype);
                testvars.Add(additionalvars);   // adding null is allowed
                Actions.ActionVars.HistoryEventVars(testvars, he, "Event");     // if HE is null, ignored

                ConditionFunctions functions = new ConditionFunctions();

                if (actionfiles.CheckActions(ale, (he!=null) ? he.journalEntry.EventDataString : null, testvars, functions.ExpandString) > 0)
                {
                    ConditionVariables eventvars = new ConditionVariables();        // we don't pass globals in - added when they are run
                    Actions.ActionVars.TriggerVars(eventvars, triggername, triggertype);
                    eventvars.Add(additionalvars);
                    Actions.ActionVars.HistoryEventVars(eventvars, he, "Event");

                    if (he != null)
                        eventvars.GetJSONFieldNamesAndValues(he.journalEntry.EventDataString, "EventJS_");        // for all events, add to field list

                    actionfiles.RunActions(now, ale, actionrunasync, eventvars);  // add programs to action run

                    actionrunasync.Execute();       // See if needs executing
                }
            }

            return ale.Count;
        }

        public void SetPeristentGlobal(string name, string value)     // saved on exit
        {
            persistentglobalvariables[name] = globalvariables[name] = value;
        }

        public void SetInternalGlobal(string name, string value)           // internal program vars
        {
            programrunglobalvariables[name] = globalvariables[name] = value;
        }

        public void SetNonPersistentGlobal(string name, string value)         // different name for identification purposes, for sets
        {
            programrunglobalvariables[name] = globalvariables[name] = value;
        }

        public void DeleteVariable(string name)
        {
            programrunglobalvariables.Delete(name);
            persistentglobalvariables.Delete(name);
            globalvariables.Delete(name); 
        }

        public void TerminateAll()
        {
            actionrunasync.TerminateAll();
        }

        public void CloseDown()
        {
            actionrunasync.WaitTillFinished(10000);
            SQLiteConnectionUser.PutSettingString("UserGlobalActionVars", persistentglobalvariables.ToString());
        }

        public void LogLine(string s)
        {
            discoveryform.LogLine(s);
        }

        void ActionConfigureKeys()
        {
            List<Tuple<string, ConditionLists.MatchType>> ret = actionfiles.ReturnValuesOfSpecificConditions("KeyPress", new List<ConditionLists.MatchType>() { ConditionLists.MatchType.Equals, ConditionLists.MatchType.IsOneOf });        // need these to decide

            if (ret.Count > 0)
            {
                actionfileskeyevents = "";
                foreach (Tuple<string, ConditionLists.MatchType> t in ret)                  // go thru the list, making up a comparision string with Name, on it..
                {
                    if (t.Item2 == ConditionLists.MatchType.Equals)
                        actionfileskeyevents += "<" + t.Item1 + ">";
                    else
                    {
                        StringParser p = new StringParser(t.Item1);
                        List<string> klist = p.NextQuotedWordList();
                        if (klist != null)
                        {
                            foreach (string s in klist)
                                actionfileskeyevents += "<" + s + ">";
                        }
                    }
                }

                if (actionfilesmessagefilter == null)
                {
                    actionfilesmessagefilter = new ActionMessageFilter(discoveryform,this);
                    Application.AddMessageFilter(actionfilesmessagefilter);
                    System.Diagnostics.Debug.WriteLine("Installed message filter for keys");
                }
            }
            else if (actionfilesmessagefilter != null)
            {
                Application.RemoveMessageFilter(actionfilesmessagefilter);
                actionfilesmessagefilter = null;
                System.Diagnostics.Debug.WriteLine("Removed message filter for keys");
            }
        }

        public bool CheckKeys(string keyname)
        {
            if (actionfileskeyevents.Contains("<" + keyname + ">"))  // fast string comparision to determine if key is overridden..
            {
                globalvariables["KeyPress"] = keyname;          // only add it to global variables, its not kept in internals.
                ActionRun("onKeyPress", "KeyPress");
                return true;
            }
            else
                return false;
        }


        const int WM_KEYDOWN = 0x100;
        const int WM_KEYCHAR = 0x102;
        const int WM_SYSKEYDOWN = 0x104;

        private class ActionMessageFilter : IMessageFilter
        {
            EDDiscoveryForm discoveryform;
            ActionController actcontroller;
            public ActionMessageFilter(EDDiscoveryForm frm, ActionController ac)
            {
                discoveryform = frm;
                actcontroller = ac;
            }

            public bool PreFilterMessage(ref Message m)
            {
                if ((m.Msg == WM_KEYDOWN || m.Msg == WM_SYSKEYDOWN) && discoveryform.CanFocus)
                {
                    Keys k = (Keys)m.WParam;
                    if (k != Keys.ControlKey && k != Keys.ShiftKey && k != Keys.Menu)
                    {
                        //System.Diagnostics.Debug.WriteLine("Keydown " + m.LParam + " " + k.ToString(Control.ModifierKeys) + " " + m.WParam + " " + Control.ModifierKeys);
                        if (actcontroller.CheckKeys(k.ToString(Control.ModifierKeys)))
                            return true;    // swallow, we did it
                    }
                }

                return false;
            }
        }


    }
}<|MERGE_RESOLUTION|>--- conflicted
+++ resolved
@@ -171,13 +171,8 @@
 
         public void ActionRunOnRefresh()
         {
-<<<<<<< HEAD
-            string prevcommander = internalglobalvariables.ContainsKey("Commander") ? internalglobalvariables["Commander"] : "None";
+            string prevcommander = programrunglobalvariables.ContainsKey("Commander") ? programrunglobalvariables["Commander"] : "None";
             string commander = (discoverycontroller.history.CommanderId < 0) ? "Hidden" : EDCommander.Current.Name;
-=======
-            string prevcommander = programrunglobalvariables.ContainsKey("Commander") ? programrunglobalvariables["Commander"] : "None";
-            string commander = (discoverycontroller.history.CommanderId < 0) ? "Hidden" : EDDConfig.Instance.CurrentCommander.Name;
->>>>>>> 85495d2b
 
             string refreshcount = prevcommander.Equals(commander) ? programrunglobalvariables.AddToVar("RefreshCount", 1, 1) : "1";
             SetInternalGlobal("RefreshCount", refreshcount);
