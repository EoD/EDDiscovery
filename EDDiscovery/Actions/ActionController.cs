--- conflicted
+++ resolved
@@ -219,13 +219,8 @@
 
         public void ActionRunOnRefresh()
         {
-<<<<<<< HEAD
-            string prevcommander = programrunglobalvariables.ContainsKey("Commander") ? programrunglobalvariables["Commander"] : "None";
+            string prevcommander = programrunglobalvariables.Exists("Commander") ? programrunglobalvariables["Commander"] : "None";
             string commander = (discoverycontroller.history.CommanderId < 0) ? "Hidden" : EDCommander.Current.Name;
-=======
-            string prevcommander = programrunglobalvariables.Exists("Commander") ? programrunglobalvariables["Commander"] : "None";
-            string commander = (discoverycontroller.history.CommanderId < 0) ? "Hidden" : EDDConfig.Instance.CurrentCommander.Name;
->>>>>>> e075a311
 
             string refreshcount = prevcommander.Equals(commander) ? programrunglobalvariables.AddToVar("RefreshCount", 1, 1) : "1";
             SetInternalGlobal("RefreshCount", refreshcount);
