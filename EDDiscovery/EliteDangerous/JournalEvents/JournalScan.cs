--- conflicted
+++ resolved
@@ -179,27 +179,15 @@
                 {
                     scanText.Append("\n");
                     scanText.AppendFormat("Belt{0}", Rings.Count() == 1 ? "" : "s");
-<<<<<<< HEAD
                     for (int i = 0; i < Rings.Length; i++)
                         scanText.Append("\n" + RingInformation(i, oneMoon_MT, " Moons"));
-=======
-                    foreach (PlanetRing ring in Rings)
-                    {
-                        scanText.Append("\n");
-                        scanText.AppendFormat("{0} ({1})\n", ring.Name, DisplayStringFromRingClass(ring.RingClass));
-                        scanText.AppendFormat("Moon Masses: {0}\n", (ring.MassMT / oneMoon_MT).ToString("#,###,###,##0.0######"));
-                        scanText.AppendFormat("Inner Radius: {0}ls\n", (ring.InnerRad / 300000000).ToString("#,###,###,###,###"));
-                        scanText.AppendFormat("Outer Radius: {0}ls\n", (ring.OuterRad / 300000000).ToString("#,###,###,###,###"));
-                    }
->>>>>>> 32bc1000
                 }
             }
             else
             {
                 //planet
                 scanText.AppendFormat("{0}\n", System.Threading.Thread.CurrentThread.CurrentCulture.TextInfo.
-<<<<<<< HEAD
-                                        ToTitleCase(PlanetClass.ToLower()));
+                                        ToTitleCase(PlanetClass.ToLower()).Replace("Ii", "II").Replace("Ii", "II").Replace("Iv", "IV"));
 
                 scanText.Append((TerraformState != null && TerraformState == "Terraformable") ? "Candidate for terraforming\n" : "\n");
 
@@ -249,42 +237,6 @@
                     scanText.AppendFormat("Ring{0}", Rings.Count() == 1 ? "" : "s");
                     for (int i = 0; i < Rings.Length; i++)
                         scanText.Append("\n" + RingInformation(i));
-=======
-                                        ToTitleCase(PlanetClass.ToLower()).Replace("Ii", "II").Replace("Ii", "II").Replace("Iv", "IV"));
-                scanText.Append(TerraformState == "Terraformable" ? "Candidate for terraforming\n" : "\n");
-                scanText.AppendFormat("Earth Masses: {0}\n", MassEM);
-                scanText.AppendFormat("Radius: {0}km\n", (Radius.Value / 1000).ToString("###,##0"));
-                scanText.AppendFormat("Gravity: {0}g\n", SurfaceGravity / 10);
-                scanText.AppendFormat("Surface Temp: {0}K\n", SurfaceTemperature.Value.ToString("#,###,###.00"));
-                if (!PlanetClass.ToLower().Contains("gas"))
-                {
-                    if (SurfacePressure.HasValue && SurfacePressure.Value > 0.00)
-                        scanText.AppendFormat("Surface Pressure: {0} Atmospheres\n", (SurfacePressure.Value / 100000).ToString("#,###,###,###,##0.00"));
-                    scanText.AppendFormat("Volcanism: {0}\n", Volcanism == String.Empty ? "No Volcanism" : System.Threading.Thread.CurrentThread.CurrentCulture.TextInfo.
-                                        ToTitleCase(Volcanism.ToLower()));
-                    scanText.AppendFormat("Atmosphere Type: {0}\n", Atmosphere == String.Empty ? "No Atmosphere" :
-                                        System.Threading.Thread.CurrentThread.CurrentCulture.TextInfo.ToTitleCase(Atmosphere.ToLower()));
-                }
-                scanText.AppendFormat("Orbital Period: {0}D\n", (OrbitalPeriod / oneDay_s).ToString("###,###,##0.0"));
-                scanText.AppendFormat("Semi Major Axis: {0}AU\n", (SemiMajorAxis / oneAU_m).ToString("#0.0#"));
-                scanText.AppendFormat("Oribtal Eccentricity: {0}°\n", Eccentricity);
-                scanText.AppendFormat("Orbtial Inclination: {0}°\n", OrbitalInclination);
-                scanText.AppendFormat("Arg Of Periapsis: {0}°\n", Periapsis);
-                scanText.AppendFormat("Rotation Period: {0} days", (RotationPeriod / oneDay_s).ToString("###,###,##0.0"));
-                scanText.Append(TidalLock ? " (Tidally locked)\n" : "\n");
-                if (Rings != null && Rings.Any())
-                {
-                    scanText.Append("\n");
-                    scanText.AppendFormat("Ring{0}", Rings.Count() == 1 ? "" : "s");
-                    foreach(PlanetRing ring in Rings)
-                    {
-                        scanText.Append("\n");
-                        scanText.AppendFormat("{0} ({1})\n", ring.Name, DisplayStringFromRingClass(ring.RingClass));
-                        scanText.AppendFormat("Mass: {0}MT\n", ring.MassMT.ToString("#,###,###,###,###,###,###,###,###"));
-                        scanText.AppendFormat("Inner Radius: {0}km\n", (ring.InnerRad / 1000).ToString("#,###,###,###,###"));
-                        scanText.AppendFormat("Outer Radius: {0}km\n", (ring.OuterRad / 1000).ToString("#,###,###,###,###"));
-                    }
->>>>>>> 32bc1000
                 }
 
                 if (HasMaterials) 
@@ -320,7 +272,25 @@
             return scanText.ToNullSafeString();
         }
 
-<<<<<<< HEAD
+        internal string DisplayStringFromRingClass(string ringClass)
+        {
+            switch (ringClass)
+            {
+                case "eRingClass_Icy":
+                    return "Icy";
+                case "eRingClass_Rocky":
+                    return "Rocky";
+                case "eRingClass_MetalRich":
+                    return "Metal Rich";
+                case "eRingClass_Metalic":
+                    return "Metallic";
+                case "eRingClass_RockyIce":
+                    return "Rocky Ice";
+                default:
+                    return ringClass;
+            }
+        }
+
 
         public Tuple<System.Drawing.Image, string> GetStarTypeImage()           // give image and description to star class
         {
@@ -463,27 +433,6 @@
             return EDDiscovery.Properties.Resources.Icy_Body_Greenish1;
         }
 
-=======
-        internal string DisplayStringFromRingClass(string ringClass)
-        {
-            switch (ringClass)
-            {
-                case "eRingClass_Icy":
-                    return "Icy";
-                case "eRingClass_Rocky":
-                    return "Rocky";
-                case "eRingClass_MetalRich":
-                    return "Metal Rich";
-                case "eRingClass_Metalic":
-                    return "Metallic";
-                case "eRingClass_RockyIce":
-                    return "Rocky Ice";
-                default:
-                    return ringClass;
-            }
-        }
-
->>>>>>> 32bc1000
         internal double GetMaterial(string v)
         {
             if (Materials == null)
