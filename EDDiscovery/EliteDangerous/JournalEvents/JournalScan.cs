﻿using EDDiscovery.DB;
using Newtonsoft.Json.Linq;
using System;
using System.Collections.Generic;
using System.Globalization;
using System.Linq;
using System.Text;

namespace EDDiscovery.EliteDangerous.JournalEvents
{
    //When Written: detailed discovery scan of a star, planet or moon
    //Parameters(star)
    //•	Bodyname: name of body
    //•	DistanceFromArrivalLS
    //•	StarType: Stellar classification (for a star)
    //•	StellarMass: mass as multiple of Sol’s mass
    //•	Radius
    //•	AbsoluteMagnitude
    //•	OrbitalPeriod (seconds)
    //•	RotationPeriod (seconds)
    //•	Rings: [ array ] - if present
    //
    //Parameters(Planet/Moon) 
    //•	Bodyname: name of body
    //•	DistanceFromArrivalLS
    //•	TidalLock: 1 if tidally locked
    //•	TerraformState: Terraformable, Terraforming, Terraformed, or null
    //•	PlanetClass
    //•	Atmosphere
    //•	Volcanism
    //•	SurfaceGravity
    //•	SurfaceTemperature
    //•	SurfacePressure
    //•	Landable: true (if landable)
    //•	Materials: JSON object with material names and percentage occurrence
    //•	OrbitalPeriod (seconds)
    //•	RotationPeriod (seconds)
    //•	Rings [ array of info ] - if rings present
    //
    // Rings properties
    //•	Name
    //•	RingClass
    //•	MassMT - ie in megatons
    //•	InnerRad
    //•	OuterRad
    //
    public class JournalScan : JournalEntry
    {
        private const double solarRadius_m = 695700000;
        private const double oneAU_m = 149597870000;
        private const double oneDay_s = 86400;
        private const double oneMoon_MT = 73420000000000;

        public JournalScan(JObject evt) : base(evt, JournalTypeEnum.Scan)
        {
            BodyName = JSONHelper.GetStringDef(evt["BodyName"]);
            StarType = JSONHelper.GetStringNull(evt["StarType"]);
            DistanceFromArrivalLS = JSONHelper.GetDouble(evt["DistanceFromArrivalLS"]);

            nAge = JSONHelper.GetDoubleNull(evt["Age_MY"]);
            nStellarMass = JSONHelper.GetDoubleNull(evt["StellarMass"]);
            nRadius = JSONHelper.GetDoubleNull(evt["Radius"]);
            nAbsoluteMagnitude = JSONHelper.GetDoubleNull(evt["AbsoluteMagnitude"]);
            nRotationPeriod = JSONHelper.GetDoubleNull(evt["RotationPeriod"]);

            nOrbitalPeriod = JSONHelper.GetDoubleNull(evt["OrbitalPeriod"]);
            nSemiMajorAxis = JSONHelper.GetDoubleNull(evt["SemiMajorAxis"]);
            nEccentricity = JSONHelper.GetDoubleNull(evt["Eccentricity"]);
            nOrbitalInclination = JSONHelper.GetDoubleNull(evt["OrbitalInclination"]);
            nPeriapsis = JSONHelper.GetDoubleNull(evt["Periapsis"]);

            Rings = evt["Rings"]?.ToObject<StarPlanetRing[]>();

            nTidalLock = JSONHelper.GetBoolNull(evt["TidalLock"]);
            TerraformState = JSONHelper.GetStringNull(evt["TerraformState"]);
            PlanetClass = JSONHelper.GetStringNull(evt["PlanetClass"]);
            Atmosphere = JSONHelper.GetStringNull(evt["Atmosphere"]);
            Volcanism = JSONHelper.GetStringNull(evt["Volcanism"]);
            nMassEM = JSONHelper.GetDoubleNull(evt["MassEM"]);
            nSurfaceGravity = JSONHelper.GetDoubleNull(evt["SurfaceGravity"]);
            nSurfaceTemperature = JSONHelper.GetDoubleNull(evt["SurfaceTemperature"]);
            nSurfacePressure = JSONHelper.GetDoubleNull(evt["SurfacePressure"]);
            nLandable = JSONHelper.GetBoolNull(evt["Landable"]);

            Materials = evt["Materials"]?.ToObject<Dictionary<string, double>>();
        }

        public string BodyName { get; set; }
        public double DistanceFromArrivalLS { get; set; }
        public string StarType { get; set; }                            // null if no StarType
        public bool IsStar { get { return !String.IsNullOrEmpty(StarType); } }

        public double? nAge { get; set; }
        public double? nStellarMass { get; set; }
        public double? nRadius { get; set; }
        public double? nAbsoluteMagnitude { get; set; }
        public double? nRotationPeriod { get; set; }

        public double? nOrbitalPeriod { get; set; }
        public double? nSemiMajorAxis;
        public double? nEccentricity;
        public double? nOrbitalInclination;
        public double? nPeriapsis;

        public class StarPlanetRing
        {
            public string Name;
            public string RingClass;
            public double MassMT;
            public double InnerRad;
            public double OuterRad;
        }

        public StarPlanetRing[] Rings { get; set; }
        public bool HasRings { get { return Rings != null && Rings.Length > 0; } }

        public bool? nTidalLock { get; set; }
        public string TerraformState { get; set; }
        public string PlanetClass { get; set; }
        public string Atmosphere { get; set; }
        public string Volcanism { get; set; }
        public double? nMassEM { get; set; } // not in description of event
        public double? nSurfaceGravity { get; set; } // not in description of event
        public double? nSurfaceTemperature { get; set; }
        public double? nSurfacePressure { get; set; }
        public bool? nLandable { get; set; }

        public bool IsLandable { get { return nLandable.HasValue && nLandable.Value; } }
        public bool HasMaterials { get { return Materials != null && Materials.Any(); } }
        public Dictionary<string, double> Materials { get; set; }

        //public string MaterialsString { get { return jEventData["Materials"].ToString(); } }

        

        public string DisplayString(bool printbodyname = true, int indent = 0)
        {
            string inds = new string(' ' , indent);

            StringBuilder scanText = new StringBuilder();

            scanText.Append(inds);

            if (printbodyname)
                scanText.AppendFormat("{0}\n\n", BodyName);

            if (IsStar)
            {
                scanText.AppendFormat(GetStarTypeImage().Item2);
            }
            else
            {
                scanText.AppendFormat("{0}", System.Threading.Thread.CurrentThread.CurrentCulture.TextInfo.
                                        ToTitleCase(PlanetClass.ToLower()).Replace("Ii", "II").Replace("Ii", "II").Replace("Iv", "IV"));
            }

            if (PlanetClass != null && !PlanetClass.ToLower().Contains("gas"))
            {
                scanText.AppendFormat((Atmosphere == null || Atmosphere == String.Empty) ? ", No Atmosphere" : ( ", " + 
                                                            System.Threading.Thread.CurrentThread.CurrentCulture.TextInfo.ToTitleCase(Atmosphere.ToLower()) )
                                     );
            }

            if (IsLandable)
                scanText.AppendFormat(", Landable");

            scanText.AppendFormat("\n");

            if (nAge.HasValue)
                scanText.AppendFormat("Age: {0} million years\n", nAge.Value.ToString("N0"));

            if (nStellarMass.HasValue)
                scanText.AppendFormat("Solar Masses: {0:0.00}\n", nStellarMass.Value);

            if (nMassEM.HasValue)
                scanText.AppendFormat("Earth Masses: {0:0.0000}\n", nMassEM.Value);

            if (nRadius.HasValue)
            {
                if ( IsStar )
                    scanText.AppendFormat("Solar Radius: {0:0.00} Sols\n", (nRadius.Value / solarRadius_m));
                else
                    scanText.AppendFormat("Body Radius: {0:0.00}km\n", (nRadius.Value / 1000));
            }

            if (nSurfaceTemperature.HasValue)
                scanText.AppendFormat("Surface Temp: {0}K\n", nSurfaceTemperature.Value.ToString("N0"));

            if (nSurfaceGravity.HasValue)
                scanText.AppendFormat("Gravity: {0:0.0}g\n", nSurfaceGravity.Value / 9.8);

            if (nSurfacePressure.HasValue && nSurfacePressure.Value > 0.00 && !PlanetClass.ToLower().Contains("gas"))
                scanText.AppendFormat("Surface Pressure: {0} Atmospheres\n", (nSurfacePressure.Value / 100000).ToString("N2"));

            if (Volcanism != null)
                scanText.AppendFormat("Volcanism: {0}\n", Volcanism == String.Empty ? "No Volcanism" : System.Threading.Thread.CurrentThread.CurrentCulture.TextInfo.
                                                                                            ToTitleCase(Volcanism.ToLower()));

            if (DistanceFromArrivalLS > 0)
                scanText.AppendFormat("Distance from Arrival Point {0:N1}\n", DistanceFromArrivalLS);

            if (nOrbitalPeriod.HasValue && nOrbitalPeriod > 0)
                scanText.AppendFormat("Orbital Period: {0} days\n", (nOrbitalPeriod.Value / oneDay_s).ToString("N1"));

            if (nSemiMajorAxis.HasValue)
            {
                if ( IsStar || nSemiMajorAxis.Value > oneAU_m/10 )
                    scanText.AppendFormat("Semi Major Axis: {0:0.00}AU\n", (nSemiMajorAxis.Value / oneAU_m));
                else
                    scanText.AppendFormat("Semi Major Axis: {0}km\n", (nSemiMajorAxis.Value / 1000).ToString("N1"));
            }

            if (nEccentricity.HasValue)
                scanText.AppendFormat("Orbital Eccentricity: {0:0.000}°\n", nEccentricity.Value);

            if (nOrbitalInclination.HasValue)
                scanText.AppendFormat("Orbital Inclination: {0:0.000}°\n", nOrbitalInclination.Value);

            if (nPeriapsis.HasValue)
                scanText.AppendFormat("Arg Of Periapsis: {0:0.000}°\n", nPeriapsis.Value);

            if (nAbsoluteMagnitude.HasValue)
                scanText.AppendFormat("Absolute Magnitude: {0:0.00}\n", nAbsoluteMagnitude.Value);

            if (nRotationPeriod.HasValue)
                scanText.AppendFormat("Rotation Period: {0} days\n", (nRotationPeriod.Value / oneDay_s).ToString("N1"));

            if (nTidalLock.HasValue && nTidalLock.Value)
                scanText.Append("Tidally locked\n");

            if ( TerraformState != null && TerraformState == "Terraformable") 
                scanText.Append("Candidate for terraforming\n");

            if (HasRings)
            {
                scanText.Append("\n");
                if (IsStar)
                {
                    scanText.AppendFormat("Belt{0}", Rings.Count() == 1 ? ":" : "s:");
                    for (int i = 0; i < Rings.Length; i++)
<<<<<<< HEAD
                        scanText.Append("\n" + RingInformation(i, 1 / oneMoon_MT, " Moons"));
=======
                        scanText.Append("\n" + RingInformation(i, 1.0/oneMoon_MT, " Moons"));
>>>>>>> fe116245
                }
                else
                {
                    scanText.AppendFormat("Ring{0}", Rings.Count() == 1 ? ":" : "s:");
                    for (int i = 0; i < Rings.Length; i++)
                        scanText.Append("\n" + RingInformation(i));
                }
            }

            if (HasMaterials)
            {
                scanText.Append("\n" + DisplayMaterials(2) + "\n");
            }

            if (scanText.Length > 0 && scanText[scanText.Length - 1] == '\n')
                scanText.Remove(scanText.Length - 1, 1);

            return scanText.ToNullSafeString().Replace("\n", "\n" + inds);
        }

        public string DisplayMaterials(int indent = 0)
        {
            StringBuilder scanText = new StringBuilder();
            string indents = new string(' ', indent);

            scanText.Append("Materials:\n");
            foreach (KeyValuePair<string, double> mat in Materials)
            {
                EDDiscovery2.DB.MaterialCommodities mc = EDDiscovery2.DB.MaterialCommodities.GetCachedMaterial(mat.Key);
                if (mc != null)
                    scanText.AppendFormat(indents + "{0} ({1}) {2} {3}%\n", mc.name, mc.shortname, mc.type, mat.Value.ToString("N1"));
                else
                    scanText.AppendFormat(indents + "{0} {1}%\n", System.Threading.Thread.CurrentThread.CurrentCulture.TextInfo.ToTitleCase(mat.Key.ToLower()),
                                                                mat.Value.ToString("N1"));
            }

            if (scanText.Length > 0 && scanText[scanText.Length - 1] == '\n')
                scanText.Remove(scanText.Length - 1, 1);

            return scanText.ToNullSafeString();
        }

        public string RingInformationMoons(int ringno)
        {
            return RingInformation(ringno, oneMoon_MT, " Moons");
        }

        public string RingInformation(int ringno, double scale = 1, string scaletype = " MT")
        {
            StarPlanetRing ring = Rings[ringno];
            StringBuilder scanText = new StringBuilder();
            scanText.AppendFormat("  {0} ({1})\n", ring.Name, DisplayStringFromRingClass(ring.RingClass));
            scanText.AppendFormat("  Mass: {0}{1}\n", (ring.MassMT * scale).ToString("N4"),scaletype );
            if (IsStar && ring.InnerRad > 3000000)
            {
                scanText.AppendFormat("  Inner Radius: {0:0.00}ls\n", (ring.InnerRad / 300000000));
                scanText.AppendFormat("  Outer Radius: {0:0.00}ls\n", (ring.OuterRad / 300000000));
            }
            else
            {
                scanText.AppendFormat("  Inner Radius: {0}km\n", (ring.InnerRad / 1000).ToString("N0"));
                scanText.AppendFormat("  Outer Radius: {0}km\n", (ring.OuterRad / 1000).ToString("N0"));
            }
            return scanText.ToNullSafeString();
        }

        internal string DisplayStringFromRingClass(string ringClass)
        {
            switch (ringClass)
            {
                case "eRingClass_Icy":
                    return "Icy";
                case "eRingClass_Rocky":
                    return "Rocky";
                case "eRingClass_MetalRich":
                    return "Metal Rich";
                case "eRingClass_Metalic":
                    return "Metallic";
                case "eRingClass_RockyIce":
                    return "Rocky Ice";
                default:
                    return ringClass.Replace("eRingClass_","");
            }
        }


        public Tuple<System.Drawing.Image, string> GetStarTypeImage()           // give image and description to star class
        {
            System.Drawing.Image ret = EDDiscovery.Properties.Resources.Star_K1IV;

            switch (StarType.ToLower())       // see journal, section 11.2
            {
                case "o":
                    return new Tuple<System.Drawing.Image, string>(EDDiscovery.Properties.Resources.O, string.Format("Luminous Hot Main Sequence star", StarType));

                case "b":
                    // also have an B1V
                    return new Tuple<System.Drawing.Image, string>(EDDiscovery.Properties.Resources.B6V_Blueish, string.Format("Luminous Blue Main Sequence star", StarType));

                case "a":
                    // also have an A3V..
                    return new Tuple<System.Drawing.Image, string>(EDDiscovery.Properties.Resources.A9III_White, string.Format("Bluish-White Main Sequence star", StarType));

                case "f":
                    return new Tuple<System.Drawing.Image, string>(EDDiscovery.Properties.Resources.F5VAB, string.Format("White Main Sequence star", StarType));

                case "g":
                    // also have a G8V
                    return new Tuple<System.Drawing.Image, string>(EDDiscovery.Properties.Resources.G1IV, string.Format("Yellow Main Sequence star", StarType));

                case "k":
                    // also have a K0V
                    return new Tuple<System.Drawing.Image, string>(EDDiscovery.Properties.Resources.Star_K1IV, string.Format("Orange Main Sequence {0} star", StarType));
                case "m":
                    // also have a M1VA
                    return new Tuple<System.Drawing.Image, string>(EDDiscovery.Properties.Resources.M5V, string.Format("Red Main Sequence {0} star", StarType));

                // dwarfs
                case "l":
                    return new Tuple<System.Drawing.Image, string>(EDDiscovery.Properties.Resources.L3V, string.Format("Dark Red Non Main Sequence {0} star", StarType));
                case "t":
                    return new Tuple<System.Drawing.Image, string>(EDDiscovery.Properties.Resources.T4V, string.Format("Methane Dwarf star", StarType));
                case "y":
                    return new Tuple<System.Drawing.Image, string>(EDDiscovery.Properties.Resources.Y2, string.Format("Brown Dwarf star", StarType));

                // proto stars
                case "aebe":    // seen in logs
                    return new Tuple<System.Drawing.Image, string>(EDDiscovery.Properties.Resources.DefaultStar, "Herbig Ae/Be");
                case "tts":     // seen in logs
                    return new Tuple<System.Drawing.Image, string>(EDDiscovery.Properties.Resources.DefaultStar, "T Tauri");

                // wolf rayet
                case "w":
                case "wn":
                case "wne": // wiki not journal may not be in game
                case "wnl": // wiki not journal may not be in game
                case "wnc":
                case "wc":
                case "wce": // wiki not journal may not be in game
                case "wcl": // wiki not journal may not be in game
                case "wo":
                    return new Tuple<System.Drawing.Image, string>(EDDiscovery.Properties.Resources.DefaultStar, string.Format("Wolf-Rayet {0} star", StarType));

                // Carbon
                case "cs":
                case "c":
                case "cn":
                case "cj":
                case "chd":
                    return new Tuple<System.Drawing.Image, string>(EDDiscovery.Properties.Resources.C7III, string.Format("Carbon {0} star", StarType));

                case "ms": //seen in log
                case "s":   // seen in log
                    return new Tuple<System.Drawing.Image, string>(EDDiscovery.Properties.Resources.DefaultStar, string.Format("Unknown Type {0} star", StarType));

                // white dwarf
                case "d":
                case "da":
                case "dab":
                case "dao":
                case "daz":
                case "dav":
                case "db":
                case "dbz":
                case "dbv":
                case "do":
                case "dov":
                case "dq":
                case "dc":
                case "dcv":
                case "dx":
                    return new Tuple<System.Drawing.Image, string>(EDDiscovery.Properties.Resources.DA6VII_White, string.Format("White Dwarf ({0}) star", StarType));

                case "n":
                    return new Tuple<System.Drawing.Image, string>(EDDiscovery.Properties.Resources.Neutron_Star, "Neutron Star");

                case "h":
                    // currently speculative, not confirmed with actual data...
                    return new Tuple<System.Drawing.Image, string>(EDDiscovery.Properties.Resources.Black_Hole, "Black Hole");

                case "x":
                    // currently speculative, not confirmed with actual data... in journal
                    return new Tuple<System.Drawing.Image, string>(EDDiscovery.Properties.Resources.DefaultStar, "Exotic");

                // Journal.. really?  need evidence these actually are formatted like this.

                case "supermassiveblackhole":
                    return new Tuple<System.Drawing.Image, string>(EDDiscovery.Properties.Resources.Black_Hole, "Super Massive Black Hole");
                case "a bluewhitesupergiant":   
                    return new Tuple<System.Drawing.Image, string>(EDDiscovery.Properties.Resources.DefaultStar, "Blue White Giant");
                case "f whitesupergiant":
                    return new Tuple<System.Drawing.Image, string>(EDDiscovery.Properties.Resources.DefaultStar, "F White Super Giant");
                case "m redsupergiant":
                    return new Tuple<System.Drawing.Image, string>(EDDiscovery.Properties.Resources.DefaultStar, "M Red Super Giant");
                case "m redgiant":
                    return new Tuple<System.Drawing.Image, string>(EDDiscovery.Properties.Resources.DefaultStar, "M Red Giant");
                case "k orangegiant":
                    return new Tuple<System.Drawing.Image, string>(EDDiscovery.Properties.Resources.DefaultStar, "K Orange Giant");
                case "rogueplanet":
                    return new Tuple<System.Drawing.Image, string>(EDDiscovery.Properties.Resources.DefaultStar, "Rouge Planet");

                default:
                    return new Tuple<System.Drawing.Image, string>(EDDiscovery.Properties.Resources.DefaultStar, string.Format("Class {0} star\n", StarType.Replace("_", " ")));
            }
        }

        static public System.Drawing.Image GetStarImageNotScanned()
        {
            return EDDiscovery.Properties.Resources.Globe_yellow;
        }

        public System.Drawing.Image GetPlanetClassImage()
        {
            string name = PlanetClass.ToLower();

            if (name.Contains("gas"))
            {
                if (name.Contains("helium"))
                    return EDDiscovery.Properties.Resources.Helium_Rich_Gas_Giant1;
                else if (name.Contains("water"))
                    return EDDiscovery.Properties.Resources.Gas_giant_water_based_life_Brown3;
                else if (name.Contains("ammonia"))
                    return EDDiscovery.Properties.Resources.Gas_giant_ammonia_based_life1;
                else if (name.Contains("iv"))
                    return EDDiscovery.Properties.Resources.Class_I_Gas_Giant_Brown2;               // MISSING.
                else if (name.Contains("iii"))
                    return EDDiscovery.Properties.Resources.Class_III_Gas_Giant_Blue3;
                else if (name.Contains("ii"))
                    return EDDiscovery.Properties.Resources.Class_II_Gas_Giant_Sand1;
                else if (name.Contains("v"))
                    return EDDiscovery.Properties.Resources.Class_I_Gas_Giant_Brown2;               // MISSING.
                else
                    return EDDiscovery.Properties.Resources.Class_I_Gas_Giant_Brown2;
            }
            else if (name.Contains("ammonia"))
                return EDDiscovery.Properties.Resources.Ammonia_Brown;      // also have orange.
            else if (name.Contains("earth"))
                return EDDiscovery.Properties.Resources.Earth_Like_Standard;
            else if (name.Contains("ice"))
                return EDDiscovery.Properties.Resources.Rocky_Ice_World_Sol_Titan;
            else if (name.Contains("icy"))
                return EDDiscovery.Properties.Resources.Icy_Body_Greenish1;
            else if (name.Contains("water"))
            {
                if (name.Contains("giant"))
                    return EDDiscovery.Properties.Resources.Water_Giant1;
                else
                    return EDDiscovery.Properties.Resources.Water_World_No_Poles_Clouds;
            }
            else if (name.Contains("metal"))
            {
                if (name.Contains("rich"))
                    return EDDiscovery.Properties.Resources.metal_rich;
                else if (nSurfaceTemperature > 400)
                    return EDDiscovery.Properties.Resources.High_metal_content_world_Lava1;
                else if (nSurfaceTemperature > 250)
                    return EDDiscovery.Properties.Resources.High_metal_content_world_Mix3;
                else
                    return EDDiscovery.Properties.Resources.High_metal_content_world_Orange8;
            }
            else if (name.Contains("rocky"))
                return EDDiscovery.Properties.Resources.Rocky_Body_Sand2;
            else
                return EDDiscovery.Properties.Resources.Globe;
        }

        static public System.Drawing.Image GetPlanetImageNotScanned()
        {
            return EDDiscovery.Properties.Resources.Globe;
        }

        static public System.Drawing.Image GetMoonImageNotScanned()
        {
            return EDDiscovery.Properties.Resources.Icy_Body_Greenish1;
        }

        internal double GetMaterial(string v)
        {
            if (Materials == null)
                return 0.0;

            if (!Materials.ContainsKey(v.ToLower()))
                return 0.0;

            return Materials[v.ToLower()];
        }

        public static System.Drawing.Bitmap Icon { get { return EDDiscovery.Properties.Resources.scan; } }

        public bool IsStarNameRelated(string starname)
        {
            return BodyName.Length >= starname.Length && starname.Equals(BodyName.Substring(0, starname.Length), StringComparison.InvariantCultureIgnoreCase);
        }
    }



    public class StarScan
    {
        Dictionary<Tuple<string, long>, SystemNode> scandata = new Dictionary<Tuple<string, long>, SystemNode>();

        public class SystemNode
        {
            public EDDiscovery2.DB.ISystem system;
            public SortedList<string, ScanNode> starnodes;
        };

        public enum ScanNodeType { star , barycentre, planet , moon, starbelt, rings };

        public class ScanNode
        {
            public ScanNodeType type;
            public string fullname;                 // full name
            public string ownname;                  // own name              
            public SortedList<string, ScanNode> children;         // kids

            public JournalScan scandata;            // can be null if no scan, its a place holder.
        };

        public SystemNode FindSystem(EDDiscovery2.DB.ISystem sys)
        {
            Tuple<string, long> withedsm = new Tuple<string, long>(sys.name, sys.id_edsm);
            Tuple<string, long> withoutedsm = new Tuple<string, long>(sys.name, 0);

            if (scandata.ContainsKey(withedsm))         // if with edsm (if id_edsm=0, then thats okay)
                return scandata[withedsm];

            if (scandata.ContainsKey(withoutedsm))  // if we now have an edsm id, see if we have one without it 
                return scandata[withoutedsm];

            return null;
        }

        public bool Process(JournalScan sc, EDDiscovery2.DB.ISystem sys)           // FALSE if you can't process it
        {
            Tuple<string, long> withedsm = new Tuple<string, long>(sys.name, sys.id_edsm);
            Tuple<string, long> withoutedsm = new Tuple<string, long>(sys.name, 0);

            SystemNode sn;
            if (scandata.ContainsKey(withedsm))         // if with edsm (if id_edsm=0, then thats okay)
                sn = scandata[withedsm];
            else if (scandata.ContainsKey(withoutedsm))  // if we now have an edsm id, see if we have one without it 
            {
                sn = scandata[withoutedsm];

                if (sys.id_edsm != 0)             // yep, replace
                {
                    scandata.Remove(new Tuple<string, long>(sys.name, 0));
                    scandata.Add(new Tuple<string, long>(sys.name, sys.id_edsm), sn);
                }
            }
            else
            {
                sn = new SystemNode() { system = sys, starnodes = new SortedList<string, ScanNode>(new DuplicateKeyComparer<string>()) };
                scandata.Add(new Tuple<string, long>(sys.name, sys.id_edsm), sn);
            }

            if (!String.IsNullOrEmpty(sc.StarType))
            {
                return FindOrAddStar(sn, sc, sys.name);
            }
            else
            {
                AddUpdatePlanetMoon(sn, sc, sys.name);
                return true;
            }
        }

        bool FindOrAddStar(SystemNode sn, JournalScan sc, string starname)
        {                                                           // so a star line Eol Prou LW-L c8 - 306 A, it it there?
            if (sc.IsStarNameRelated(starname))                    // must have a relationship.. otherwise we are getting scans of stuff not in our system
            {
                List<string> elements;
                ReturnElements(sc.BodyName, starname, out elements);    // elements[0] = star designator.. may be MAIN meaning there is not one..

                if (elements.Count == 1)                          // 1 element, the designator, either MAIN or A,B,C etc
                {
                    ScanNode s = FindOrAdd(sn, starname, elements[0]);
                    s.scandata = sc;
                    return true;
                }
            }

            return false;
        }

        ScanNode FindOrAdd(SystemNode sn, string starname , string designator )
        {
            ScanNode star;
            if (!sn.starnodes.TryGetValue(designator, out star))
            {
                bool nodesignator = designator.Equals("MAIN");          // MAIN is used as the key name for stars without designators..  but is not stored in ownname or fullname

                star = new ScanNode()
                {
                    ownname = nodesignator ? starname : designator,
                    fullname = starname + (nodesignator ? "" : (" " + designator)),
                    scandata = null,
                    children = null,
                    type = (nodesignator) ? ScanNodeType.star : ((designator.Length > 1) ? ScanNodeType.barycentre : ScanNodeType.star)
                };

                sn.starnodes.Add(designator, star);
                //System.Diagnostics.Debug.WriteLine("Added star " + star.fullname + " '" + star.ownname + "'" + " under " + designator);
            }

            return star;
        }

        bool AddUpdatePlanetMoon(SystemNode sn, JournalScan sc, string starname)
        {
            // handle Earth, starname = Sol
            // handle Eol Prou LW-L c8-306 A 4 a and Eol Prou LW-L c8-306
            // handle Colonia 4 , starname = Colonia, planet 4
            // handle Aurioum B A BELT

            List<string> elements;
            ReturnElements(sc.BodyName, starname, out elements);       // elements[0] = star designator or MAIN, 1 = planet, 2 = moon

            if (elements.Count >= 2)            // must have a star, and at least a planet..
            {
                ScanNode star = FindOrAdd(sn, starname, elements[0]);  // find or add the star...

                ScanNode planetscan;

                if (star.children == null || !star.children.TryGetValue(elements[1], out planetscan))
                {
                    if (star.children == null)
                        star.children = new SortedList<string, ScanNode>(new DuplicateKeyComparer<string>());

                    planetscan = new ScanNode() { ownname = elements[1], fullname = star.fullname + " " + elements[1], scandata = null, children = null , type = ScanNodeType.planet };
                    star.children.Add(elements[1], planetscan);
                }

                if (elements.Count >= 3)          // star, planet, moon
                {
                    ScanNode moonscan;

                    if (planetscan.children == null || !planetscan.children.TryGetValue(elements[2], out moonscan))
                    {
                        if (planetscan.children == null)
                            planetscan.children = new SortedList<string, ScanNode>(new DuplicateKeyComparer<string>());

                        moonscan = new ScanNode() { ownname = elements[2] , fullname = star.fullname + " " + elements[1] + " " + elements[2], scandata = null, children = null , type = ScanNodeType.moon };
                        planetscan.children.Add(elements[2],moonscan);
                    }

                    moonscan.scandata = sc;
                    //System.Diagnostics.Debug.WriteLine("Added moon scan '{0}' to {1} to {2}", elements[2], elements[1], elements[0]);
                }
                else
                {
                    planetscan.scandata = sc;
                    //System.Diagnostics.Debug.WriteLine("Added planet scan '{0}' to {1}", elements[1], elements[0]);
                }

                return true;
            }
            else
                return false;
        }

        private void ReturnElements(string bodyname, string starname, out List<string> elements)      // 0 = star designator (MAIN if no designator), 1 = first name, etc
        {
            bool namerelatestostar = bodyname.Length >= starname.Length && starname.Equals(bodyname.Substring(0, starname.Length), StringComparison.InvariantCultureIgnoreCase);

            if (namerelatestostar)
            {
                string restname = bodyname.Substring(starname.Length);
                restname = restname.Trim();

                if (restname.Length > 0)                    // if something is left..
                {
                    elements = restname.Split(' ').ToList();

                    if (char.IsDigit(elements[0][0]))       // if digits, planet number, no star designator
                        elements.Insert(0, "MAIN");         // no star designator
                }
                else
                {                                           // nothing, so just a star...
                    elements = new List<string>();
                    elements.Add("MAIN");
                }
            }
            else
            {
                elements = bodyname.Split(' ').ToList();    // these are body parts (planet moon etc)
                elements.Insert(0, "MAIN");                     
            }
        }

        public string SystemDescription(EDDiscovery2.DB.ISystem sys)
        {
            SystemNode sn = FindSystem(sys);
            string ret = null;

            if (sn != null)
            {
                ret = "";

                foreach (StarScan.ScanNode starnode in sn.starnodes.Values)        // always has scan nodes
                {
                    ret += string.Format("Star Name " + starnode.fullname) + Environment.NewLine;

                    if (starnode.scandata != null)
                        ret += starnode.scandata.DisplayString(false, 4);

                    if (starnode.children != null)
                    {
                        foreach (StarScan.ScanNode planetnode in starnode.children.Values)
                        {
                            ret += string.Format("    Planet " + planetnode.fullname) + Environment.NewLine;
                            if (planetnode.scandata != null)
                                ret += planetnode.scandata.DisplayString(false, 8);

                            if (planetnode.children != null)
                            {
                                foreach (StarScan.ScanNode moonnode in planetnode.children.Values)
                                {
                                    ret += string.Format("        Moon " + moonnode.fullname) + Environment.NewLine;
                                    if (moonnode.scandata != null)
                                        ret += moonnode.scandata.DisplayString(false, 12);
                                }
                            }
                        }
                    }
                }
            }

            return ret;
        }

        private class DuplicateKeyComparer<TKey> : IComparer<string> where TKey : IComparable      // special compare for sortedlist
        {
            public int Compare(string x, string y)
            {
                if (x.Length < y.Length)
                    return -1;
                else if (x.Length > y.Length)
                    return 1;
                else
                    return x.CompareTo(y);
            }
        }

    }
}
<|MERGE_RESOLUTION|>--- conflicted
+++ resolved
@@ -238,11 +238,7 @@
                 {
                     scanText.AppendFormat("Belt{0}", Rings.Count() == 1 ? ":" : "s:");
                     for (int i = 0; i < Rings.Length; i++)
-<<<<<<< HEAD
-                        scanText.Append("\n" + RingInformation(i, 1 / oneMoon_MT, " Moons"));
-=======
                         scanText.Append("\n" + RingInformation(i, 1.0/oneMoon_MT, " Moons"));
->>>>>>> fe116245
                 }
                 else
                 {
