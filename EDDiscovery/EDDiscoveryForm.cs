--- conflicted
+++ resolved
@@ -1676,19 +1676,15 @@
                             if (s != null)                                              // yes, use
                                 newsys = s;
                         }
+
                         if (jfsd != null)
                         {
                             if (jfsd.JumpDist <= 0 && isys.HasCoordinate && newsys.HasCoordinate) // if no JDist, its a really old entry, and if previous has a co-ord
                                 info += SystemClass.Distance(isys, newsys).ToString("0.00") + " ly";
 
-<<<<<<< HEAD
-                        if (jfsd!=null && jfsd.JumpDist <= 0 && isys.HasCoordinate && newsys.HasCoordinate ) // if no JDist, its a really old entry, and if previous has a co-ord
-                            info += SystemClass.Distance(isys, newsys).ToString("0.00") + " ly";
-=======
->>>>>>> 91622db1
-
                             mapcolour = jfsd.MapColor;
                         }
+
                         isys = newsys;
                     }
 
