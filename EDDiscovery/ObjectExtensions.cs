--- conflicted
+++ resolved
@@ -125,8 +125,6 @@
         return System.IO.Path.Combine(System.IO.Path.GetDirectoryName(file), System.IO.Path.GetFileNameWithoutExtension(file) + suffix) + System.IO.Path.GetExtension(file);
     }
 
-<<<<<<< HEAD
-=======
     public static string ToStringCommaList( this System.Collections.Generic.List<string> list , int mincount = 100000)
     {
         string r = "";
@@ -144,7 +142,6 @@
         return r;
     }
 
->>>>>>> ec0905df
     public static string ToString( this int[] a , string separ)
     {
         string outstr = "";
