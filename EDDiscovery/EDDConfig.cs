﻿/*
 * Copyright © 2015 - 2017 EDDiscovery development team
 *
 * Licensed under the Apache License, Version 2.0 (the "License"); you may not use this
 * file except in compliance with the License. You may obtain a copy of the License at
 *
 * http://www.apache.org/licenses/LICENSE-2.0
 * 
 * Unless required by applicable law or agreed to in writing, software distributed under
 * the License is distributed on an "AS IS" BASIS, WITHOUT WARRANTIES OR CONDITIONS OF
 * ANY KIND, either express or implied. See the License for the specific language
 * governing permissions and limitations under the License.
 * 
 * EDDiscovery is not affiliated with Frontier Developments plc.
 */
using EDDiscovery.DB;
using System;
using System.Collections.Generic;
using System.ComponentModel;
using System.Linq;
using System.Text;
using System.Data.Common;
using System.Data;
using System.Drawing;
using System.IO;
using System.Reflection;
using EDDiscovery2.EDSM;
using Newtonsoft.Json;
using Newtonsoft.Json.Linq;
using EDDiscovery;

namespace EDDiscovery2
{
    public class EDDConfig
    {
<<<<<<< HEAD
        #region Public interface

        #region Events

        /// <summary>
        /// A configuration changed event.
        /// </summary>
        public class ConfigChangedEventArgs : EventArgs
        {
            /// <summary>
            /// The configuration property that was changed.
            /// </summary>
            public ConfigProperty Setting { get; protected set; }

            /// <summary>
            /// The new value for this property.
            /// </summary>
            public bool NewValue { get; protected set; }

            /// <summary>
            /// Constructs a new ConfigChangedEventArgs class in preparation to send it off in an event.
            /// </summary>
            /// <param name="setting">The configuration property that was changed.</param>
            /// <param name="newvalue">The new value of the configuration property.</param>
            public ConfigChangedEventArgs(ConfigProperty setting, bool newvalue)
            {
                Setting = setting;
                NewValue = newvalue;
            }
        }

        /// <summary>
        /// A map colour changed event.
        /// </summary>
        public class MapColourChangedEventArgs : EventArgs
        {
            /// <summary>
            /// The new colour for this property.
            /// </summary>
            public Color NewColour { get; protected set; }

            /// <summary>
            /// The map colour property that was changed.
            /// </summary>
            public MapColourProperty ColourProp { get; protected set; }

            /// <summary>
            /// A map colour changed event.
            /// </summary>
            /// <param name="prop">The <see cref="MapColourProperty"/> that was changed.</param>
            /// <param name="newColour">The new colour of this property.</param>
            public MapColourChangedEventArgs(MapColourProperty prop, Color newColour)
            {
                ColourProp = prop;
                NewColour = newColour;
            }
        }

        /// <summary>
        /// The configuration changed event handler.
        /// </summary>
        public event EventHandler<ConfigChangedEventArgs> ConfigChanged;

        /// <summary>
        /// The current commander changed event handler.
        /// </summary>
        public event EventHandler<CurrentCommanderChangedEventArgs> CurrentCommanderChanged;

        /// <summary>
        /// The map colour changed event handler.
        /// </summary>
        public event EventHandler<MapColourChangedEventArgs> MapColourChanged;

        #endregion

        #region Enums, subclasses

        /// <summary>
        /// The configuration property that has been changed.
        /// </summary>
        public enum ConfigProperty
        {
            AutoLoadPopOuts,
            AutoSavePopOuts,
            CanSkipSlowUpdates,
            ClearCommodities,
            ClearMaterials,
            DisplayUTC,
            EDSMLog,
            FocusOnNewSystem,
            KeepOnTop,
            ListOfCommanders,
            MinimizeToNotifyIcon,
            OrderRowsInverted,
            UseNotifyIcon,
        };

        /// <summary>
        /// The map colour property that has been changed.
        /// </summary>
        public enum MapColourProperty
        {
            CentredSystem,
            CoarseGridLines,
            DefaultMapColour,
            FineGridLines,
            PlannedRoute,
        };

        /// <summary>
        /// Whether EDSM connections shall be handled through the normal API server(s),
        /// or the beta server(s), or not allowed at all.
        /// </summary>
        public enum EDSMServerType
        {
            Normal,
            Beta,
            Null
        }

        /// <summary>
        /// Colours to be used for mapping.
        /// </summary>
        public class MapColoursClass
        {
            private EDDConfig _instance;
            private Color _centreSystemColour = Color.Yellow;
            private Color _coarseGridLinesColour = ColorTranslator.FromHtml("#296A6C");
            private Color _fineGridLinesColour = ColorTranslator.FromHtml("#202020");
            private Color _plannedRouteColour = Color.Green;

            public MapColoursClass(EDDConfig instance)
            {
                _instance = instance;
            }

            public void Load(SQLiteConnectionUser conn)
            {
                _centreSystemColour = Color.FromArgb(SQLiteConnectionUser.GetSettingInt("MapColour_CentredSystem", _centreSystemColour.ToArgb(), conn));
                _coarseGridLinesColour = Color.FromArgb(SQLiteConnectionUser.GetSettingInt("MapColour_CoarseGridLines", _coarseGridLinesColour.ToArgb(), conn));
                _fineGridLinesColour = Color.FromArgb(SQLiteConnectionUser.GetSettingInt("MapColour_FineGridLines", _fineGridLinesColour.ToArgb(), conn));
                _plannedRouteColour = Color.FromArgb(SQLiteConnectionUser.GetSettingInt("MapColour_PlannedRoute", _plannedRouteColour.ToArgb(), conn));

            }

            private void PutColour(ref Color field, Color colour, string name, MapColourProperty prop)
            {
                _instance.UpdateColourProperty(ref field, colour, "MapColour_" + name, prop);
            }

            public Color CentredSystem { get { return _centreSystemColour; } set { PutColour(ref _centreSystemColour, value, "CentredSystem", MapColourProperty.CentredSystem); } }
            public Color CoarseGridLines { get { return _coarseGridLinesColour; } set { PutColour(ref _coarseGridLinesColour, value, "CoarseGridLines", MapColourProperty.CoarseGridLines); } }
            public Color FineGridLines { get { return _fineGridLinesColour; } set { PutColour(ref _fineGridLinesColour, value, "FineGridLines", MapColourProperty.FineGridLines); } }
            public Color PlannedRoute { get { return _plannedRouteColour; } set { PutColour(ref _plannedRouteColour, value, "PlannedRoute", MapColourProperty.PlannedRoute); } }
        }

        /// <summary>
        /// Class representing command-line options, and other settings that cannot be changed during runtime.
        /// </summary>
        public class OptionsClass
        {
            #region Public properties

            public string AppDataDirectory { get; private set; }
            public string AppFolder { get; private set; }
            public bool Debug { get; private set; }
            public bool DisableBetaCheck { get; private set; }
            public EDSMServerType EDSMServerType { get; private set; } = EDSMServerType.Normal;
            public bool LogExceptions { get; private set; }
            public bool NoWindowReposition { get; private set; }
            public string OldDatabasePath { get; private set; }
            public string OptionsFile { get; private set; }
            public string ReadJournal { get; private set; }
            public bool StoreDataInProgramDirectory { get; private set; }
            public string SystemDatabasePath { get; private set; }
            public bool TraceLog { get; private set; }
            public string UserDatabasePath { get; private set; }
            public string VersionDisplayString { get; private set; }

            #endregion

            public void Init(bool shift)
            {
                if (shift) NoWindowReposition = true;
                ProcessConfigVariables();
                ProcessOptionsFile();
                ProcessCommandLineOptions();
                SetAppDataDirectory(AppFolder, StoreDataInProgramDirectory);
                SetVersionDisplayString();
                if (UserDatabasePath == null) UserDatabasePath = Path.Combine(AppDataDirectory, "EDDUser.sqlite");
                if (SystemDatabasePath == null) SystemDatabasePath = Path.Combine(AppDataDirectory, "EDDSystem.sqlite");
                if (OldDatabasePath == null) OldDatabasePath = Path.Combine(AppDataDirectory, "EDDiscovery.sqlite");
            }

            #region Private implementation

            private void ProcessConfigVariables()
            {
                var appsettings = System.Configuration.ConfigurationManager.AppSettings;

                if (appsettings["StoreDataInProgramDirectory"] == "true") StoreDataInProgramDirectory = true;
                UserDatabasePath = appsettings["UserDatabasePath"];
            }

            private void ProcessOptionsFile()
            {
                OptionsFile = "options.txt";

                ProcessCommandLineOptions((optname, optval) =>
                {
                    if (optname == "-optionsfile" && optval != null)
                    {
                        OptionsFile = optval;
                        return true;
                    }

                    return false;
                });

                if (!Path.IsPathRooted(OptionsFile))
                {
                    OptionsFile = Path.Combine(System.AppDomain.CurrentDomain.BaseDirectory, OptionsFile);
                }

                if (File.Exists(OptionsFile))
                {
                    foreach (string line in File.ReadAllLines(OptionsFile))
                    {
                        string[] kvp = line.Split(new char[] { ' ' }, 2).Select(s => s.Trim()).ToArray();
                        ProcessCommandLineOption("-" + kvp[0], kvp.Length == 2 ? kvp[1] : null);
                    }
                }
            }

            private void ProcessCommandLineOptions(Func<string, string, bool> getopt)
            {
                string[] cmdlineopts = Environment.GetCommandLineArgs().ToArray();

                int i = 0;

                while (i < cmdlineopts.Length)
                {
                    string optname = cmdlineopts[i].ToLowerInvariant();
                    string optval = null;
                    if (i < cmdlineopts.Length - 1)
                    {
                        optval = cmdlineopts[i + 1];
                    }

                    if (getopt(optname, optval))
                    {
                        i++;
                    }
                    i++;
                }
            }

            private bool ProcessCommandLineOption(string optname, string optval)
            {
                optname = optname.ToLowerInvariant();

                if (optname == "-optionsfile")
                {
                    // Skip option as it was handled in ProcessOptionsFile
                    return true;
                }
                else if (optname == "-appfolder")
                {
                    AppFolder = optval;
                    return true;
                }
                else if (optname == "-readjournal")
                {
                    ReadJournal = optval;
                    return true;
                }
                else if (optname == "-userdbpath")
                {
                    UserDatabasePath = optval;
                    return true;
                }
                else if (optname == "-systemsdbpath")
                {
                    SystemDatabasePath = optval;
                    return true;
                }
                else if (optname == "-olddbpath")
                {
                    OldDatabasePath = optval;
                    return true;
                }
                else if (optname.StartsWith("-"))
                {
                    string opt = optname.Substring(1).ToLowerInvariant();
                    switch (opt)
                    {
                        case "norepositionwindow": NoWindowReposition = true; break;
                        case "portable": StoreDataInProgramDirectory = true; break;
                        case "nrw": NoWindowReposition = true; break;
                        case "debug": Debug = true; break;
                        case "tracelog": TraceLog = true; break;
                        case "logexceptions": LogExceptions = true; break;
                        case "edsmbeta": EDSMServerType = EDSMServerType.Beta; break;
                        case "edsmnull": EDSMServerType = EDSMServerType.Null; break;
                        case "disablebetacheck": DisableBetaCheck = true; break;
                        default:
                            Console.WriteLine($"Unrecognized option -{opt}");
                            break;
                    }
                }
                else
                {
                    Console.WriteLine($"Unexpected non-option {optname}");
                }
                return false;
            }

            private void ProcessCommandLineOptions()
            {
                ProcessCommandLineOptions(ProcessCommandLineOption);
            }

            private void SetAppDataDirectory(string appfolder, bool portable)
            {
                if (appfolder == null)
                {
                    appfolder = (portable ? "Data" : "EDDiscovery");
                }

                if (Path.IsPathRooted(appfolder))
                {
                    AppDataDirectory = appfolder;
                }
                else if (portable)
                {
                    AppDataDirectory = Path.Combine(System.AppDomain.CurrentDomain.BaseDirectory, appfolder);
                }
                else
                {
                    AppDataDirectory = Path.Combine(Environment.GetFolderPath(Environment.SpecialFolder.LocalApplicationData), appfolder);
                }

                if (!Directory.Exists(AppDataDirectory))
                    Directory.CreateDirectory(AppDataDirectory);
            }

            private void SetVersionDisplayString()
            {
                StringBuilder sb = new StringBuilder();
                sb.Append("Version ");
                sb.Append(Assembly.GetExecutingAssembly().FullName.Split(',')[1].Split('=')[1]);

                if (AppFolder != null)
                {
                    sb.Append($" (Using {AppFolder})");
                }

                switch (EDSMServerType)
                {
                    case EDSMServerType.Beta:
                        EDSMClass.ServerAddress = "http://beta.edsm.net:8080/";
                        sb.Append(" (EDSMBeta)");
                        break;
                    case EDSMServerType.Null:
                        EDSMClass.ServerAddress = "";
                        sb.Append(" (EDSM No server)");
                        break;
                }

                if (DisableBetaCheck)
                {
                    EDDiscovery.EliteDangerous.EDJournalReader.disable_beta_commander_check = true;
                    sb.Append(" (no BETA detect)");
                }

                VersionDisplayString = sb.ToString();
            }

            #endregion
        }

        /// <summary>
        /// Class representing paths to files on the current computer.
        /// </summary>
        /// <remarks>
        /// This exist as there are many people who will share the EDDUser.sqlite between different
        /// computers, and some of them do not have the same paths to images etc. on those computers.
        /// </remarks>
        public class UserPathsClass
        {
            #region Properties
            public string EDDirectory { get; set; }
            public string ImageHandlerOutputDir { get; set; }
            public string ImageHandlerScreenshotsDir { get; set; }
            #endregion

            #region Methods
            /// <summary>
            /// Loads the paths from the database and from UserPaths.json
            /// </summary>
            /// <param name="conn">Optional connection from which to load settings</param>
            public void Load(SQLiteConnectionUser conn = null)
            {
                EDDirectory = SQLiteConnectionUser.GetSettingString("EDDirectory", "", conn);
                ImageHandlerOutputDir = SQLiteConnectionUser.GetSettingString("ImageHandlerOutputDir", null, conn);
                ImageHandlerScreenshotsDir = SQLiteConnectionUser.GetSettingString("ImageHandlerScreenshotDir", null, conn);

                if (File.Exists(Path.Combine(EDDConfig.Options.AppFolder, "UserPaths.json")))
                {
                    JObject jo;

                    using (FileStream stream = File.OpenRead(Path.Combine(EDDConfig.Options.AppFolder, "UserPaths.json")))
                    {
                        using (StreamReader rdr = new StreamReader(stream))
                        {
                            using (JsonTextReader jrdr = new JsonTextReader(rdr))
                            {
                                jo = JObject.Load(jrdr);
                            }
                        }
                    }

                    EDDirectory = JSONHelper.GetStringDef(jo["EDDirectory"], EDDirectory);
                    ImageHandlerOutputDir = JSONHelper.GetStringDef(jo["ImageHandlerOutputDir"], ImageHandlerOutputDir);
                    ImageHandlerScreenshotsDir = JSONHelper.GetStringDef(jo["ImageHandlerScreenshotsDir"], ImageHandlerScreenshotsDir);
                }
            }

            /// <summary>
            /// Saves the paths to the database and to UserPaths.json
            /// </summary>
            /// <param name="conn">Optional connection with which to save to the database</param>
            public void Save(SQLiteConnectionUser conn = null)
            {
                SQLiteConnectionUser.PutSettingString("EDDirectory", EDDirectory, conn);
                SQLiteConnectionUser.PutSettingString("ImageHandlerOutputDir", ImageHandlerOutputDir, conn);
                SQLiteConnectionUser.PutSettingString("ImageHandlerScreenshotsDir", ImageHandlerScreenshotsDir, conn);

                JObject jo = new JObject(new
                {
                    EDDirectory = EDDirectory,
                    ImageHandlerOutputDir = ImageHandlerOutputDir,
                    ImageHandlerScreenshotsDir = ImageHandlerScreenshotsDir
                });

                using (FileStream stream = File.OpenWrite(Path.Combine(EDDConfig.Options.AppFolder, "UserPaths.json.tmp")))
                {
                    using (StreamWriter writer = new StreamWriter(stream))
                    {
                        using (JsonTextWriter jwriter = new JsonTextWriter(writer))
                        {
                            jo.WriteTo(jwriter);
                        }
                    }
                }

                File.Delete(Path.Combine(EDDConfig.Options.AppFolder, "UserPaths.json"));
                File.Move(Path.Combine(EDDConfig.Options.AppFolder, "UserPaths.json.tmp"), Path.Combine(EDDConfig.Options.AppFolder, "UserPaths.json"));
            }
            #endregion
        }

        #endregion

        #region Fields

        /// <summary>
        /// Set during program startup to the current date. Used solely to determine
        /// the log file that this application instance wiill write to.
        /// </summary>
        readonly public static string LogIndex = DateTime.Now.ToString("yyyyMMdd");

        #endregion

        #region Static properties

        /// <summary>
        /// Command-line options, and other settings that cannot be changed during runtime.
        /// </summary>
        public static OptionsClass Options { get; } = new OptionsClass();

        /// <summary>
        /// User-specified paths to directories and files on the computer
        /// </summary>
        public static UserPathsClass UserPaths { get; } = new UserPathsClass();

        /// <summary>
        /// Return the true instantiated EDDConfig, constructing it if necessary. Use this to access
        /// all settings that are not established beyond the scope of the application lifecycle.
        /// </summary>
        public static EDDConfig Instance
=======
        private static EDDConfig _instance;

        private EDDConfig()
        {
            LogIndex = DateTime.Now.ToString("yyyyMMdd");
        }

        public static EDDConfig Instance            // Singleton pattern
>>>>>>> 45fd0fd0
        {
            get
            {
                if (_instance == null)
                {
                    _instance = new EDDConfig();
                }
                return _instance;
            }
        }

<<<<<<< HEAD
        #endregion

        /* **** Use 'EDDConfig.Instance.' or (an instance of)EDDiscoveryForm'.EDDConfig.' to access these directly **** */
        #region Instantiated properties 
=======
        readonly public string LogIndex;            // fixed string

        #region Discrete Controls

        private bool _EDSMLog;
        private bool _canSkipSlowUpdates = false;
        private bool _useNotifyIcon = false;
        private bool _orderrowsinverted = false;
        private bool _minimizeToNotifyIcon = false;
        private bool _focusOnNewSystem = false; /**< Whether to automatically focus on a new system in the TravelHistory */
        private bool _keepOnTop = false; /**< Whether to keep the windows on top or not */
        private bool _displayUTC = false;
        private bool _clearMaterials = false;
        private bool _clearCommodities = false;
        private bool _autoLoadPopouts = false;
        private bool _autoSavePopouts = false;
        private string _defaultwavedevice = "Default";
        private string _defaultvoicedevice = "Default";

        public bool EDSMLog
        {
            get
            {
                return _EDSMLog;
            }

            set
            {
                _EDSMLog = value;
                SQLiteConnectionUser.PutSettingBool("EDSMLog", value);
            }
        }

        public bool CanSkipSlowUpdates
        {
            get
            {
                return EDDConfig.Options.Debug && _canSkipSlowUpdates;
            }
            set
            {
                _canSkipSlowUpdates = value;
                SQLiteConnectionUser.PutSettingBool("CanSkipSlowUpdates", value);
            }
        }
>>>>>>> 45fd0fd0

        #region Boolean properties
        /// <summary>
        /// Whether we should automatically load popout (S-Panel) windows at startup.
        /// </summary>
        public bool AutoLoadPopOuts
        {
            get
            {
                return _autoLoadPopouts;
            }
            set
            {
                UpdateBoolProperty(ref _autoLoadPopouts, value, "AutoLoadPopouts", ConfigProperty.AutoLoadPopOuts);
            }
        }

<<<<<<< HEAD
        /// <summary>
        /// Whether we should automatically save popout (S-Panel) windows at exit.
        /// </summary>
        public bool AutoSavePopOuts
        {
            get
            {
                return _autoSavePopouts;
            }
            set
            {
                UpdateBoolProperty(ref _autoSavePopouts, value, "AutoSavePopouts", ConfigProperty.AutoSavePopOuts);
=======
        public bool OrderRowsInverted
        {
            get
            {
                return _orderrowsinverted;
            }
            set
            {
                _orderrowsinverted = value;
                SQLiteConnectionUser.PutSettingBool("OrderRowsInverted", value);
>>>>>>> 45fd0fd0
            }
        }


        /// <summary>
        /// (DEBUG ONLY) Whether to skip slow updates at startup. 
        /// </summary>
        public bool CanSkipSlowUpdates
        {
            get
            {
                return EDDConfig.Options.Debug && _canSkipSlowUpdates;
            }
            set
            {
                UpdateBoolProperty(ref _canSkipSlowUpdates, value, "CanSkipSlowUpdates", ConfigProperty.CanSkipSlowUpdates);
            }
        }

<<<<<<< HEAD
        /// <summary>
        /// Whether the commodities viewer should hide commodities that the commander does not have on-hand.
        /// </summary>
        public bool ClearCommodities
        {
            get
            {
                return _clearCommodities;
            }
            set
            {
                UpdateBoolProperty(ref _clearCommodities, value, "ClearCommodities", ConfigProperty.ClearCommodities);
            }
        }

        /// <summary>
        /// Whether the materials viewer should hide materials that the command does not have on-hand.
        /// </summary>
=======

        public bool FocusOnNewSystem
        {
            get
            {
                return _focusOnNewSystem;
            }
            set
            {
                _focusOnNewSystem = value;
                SQLiteConnectionUser.PutSettingBool("FocusOnNewSystem", value);
            }
        }

        public bool KeepOnTop
        {
            get
            {
                return _keepOnTop;
            }
            set
            {
                _keepOnTop = value;
                SQLiteConnectionUser.PutSettingBool("KeepOnTop", value);
            }
        }

        public bool DisplayUTC
        {
            get
            {
                return _displayUTC;
            }
            set
            {
                _displayUTC = value;
                SQLiteConnectionUser.PutSettingBool("DisplayUTC", value);
            }
        }

>>>>>>> 45fd0fd0
        public bool ClearMaterials
        {
            get
            {
                return _clearMaterials;
            }
            set
            {
<<<<<<< HEAD
                UpdateBoolProperty(ref _clearMaterials, value, "ClearMaterials", ConfigProperty.ClearMaterials);
            }
        }

        /// <summary>
        /// Whether to display event times in UTC (game time) or in local time.
        /// </summary>
        public bool DisplayUTC
        {
            get
            {
                return _displayUTC;
            }
            set
            {
                UpdateBoolProperty(ref _displayUTC, value, "DisplayUTC", ConfigProperty.DisplayUTC);
            }
        }

        /// <summary>
        /// Whether to (verbosely) log all EDSM requests.
        /// </summary>
        public bool EDSMLog
        {
            get
            {
                return _EDSMLog;
            }
            set
            {
                UpdateBoolProperty(ref _EDSMLog, value, "EDSMLog", ConfigProperty.EDSMLog);
            }
        }

        /// <summary>
        /// Whether to automatically scroll (up/down) to new events in the journal and history log views.
        /// </summary>
        public bool FocusOnNewSystem
=======
                _clearMaterials = value;
                SQLiteConnectionUser.PutSettingBool("ClearMaterials", value);
            }
        }

        public bool ClearCommodities
        {
            get
            {
                return _clearCommodities;
            }
            set
            {
                _clearCommodities = value;
                SQLiteConnectionUser.PutSettingBool("ClearCommodities", value);
            }
        }

        public bool AutoLoadPopOuts
        {
            get
            {
                return _autoLoadPopouts;
            }
            set
            {
                _autoLoadPopouts = value;
                SQLiteConnectionUser.PutSettingBool("AutoLoadPopouts", value);
            }
        }

        public bool AutoSavePopOuts
>>>>>>> 45fd0fd0
        {
            get
            {
                return _autoSavePopouts;
            }
            set
            {
<<<<<<< HEAD
                UpdateBoolProperty(ref _focusOnNewSystem, value, "FocusOnNewSystem", ConfigProperty.FocusOnNewSystem);
            }
        }

        /// <summary>
        /// Whether to keep the <see cref="EDDiscovery"/> window on top.
        /// </summary>
        public bool KeepOnTop
=======
                _autoSavePopouts = value;
                SQLiteConnectionUser.PutSettingBool("AutoSavePopouts", value);
            }
        }

        public string DefaultWaveDevice
>>>>>>> 45fd0fd0
        {
            get
            {
                return _defaultwavedevice;
            }
            set
            {
<<<<<<< HEAD
                UpdateBoolProperty(ref _keepOnTop, value, "KeepOnTop", ConfigProperty.KeepOnTop);
            }
        }


        /// <summary>
        /// Whether or not the main window will be hidden to the system notification
        /// area icon (systray) when minimized. Has no effect if
        /// <see cref="UseNotifyIcon"/> is not also enabled.
        /// </summary>
        public bool MinimizeToNotifyIcon
        {
            get
            {
                return _minimizeToNotifyIcon;
            }
            set
            {
                UpdateBoolProperty(ref _minimizeToNotifyIcon, value, "MinimizeToNotifyIcon", ConfigProperty.MinimizeToNotifyIcon);
            }
        }

        /// <summary>
        /// Whether newest rows are on top (<c>false</c>), or bottom (<c>true</c>).
        /// </summary>
        public bool OrderRowsInverted
        {
            get
            {
                return _orderrowsinverted;
=======
                _defaultwavedevice = value;
                SQLiteConnectionUser.PutSettingString("WaveAudioDevice", value);
            }
        }

        public string DefaultVoiceDevice
        {
            get
            {
                return _defaultvoicedevice;
            }
            set
            {
                _defaultvoicedevice = value;
                SQLiteConnectionUser.PutSettingString("VoiceAudioDevice", value);
            }
        }

        #endregion

        #region Commanders

        private int currentCmdrID = 0;
        private List<EDCommander> _ListOfCommanders;

        public List<EDCommander> ListOfCommanders { get { if (_ListOfCommanders == null) Update(); return _ListOfCommanders; } }

        public EDCommander CurrentCommander
        {
            get
            {
                if (currentCmdrID >= ListOfCommanders.Count)
                    currentCmdrID = ListOfCommanders.Count - 1;

                return ListOfCommanders[currentCmdrID];
            }
        }

        public EDCommander Commander(int i)
        {
            return i < 0 ? null : ListOfCommanders.FirstOrDefault(c => c.Nr == i);
        }

        public int CurrentCmdrID
        {
            get
            {
                return CurrentCommander.Nr;
>>>>>>> 45fd0fd0
            }

            set
            {
<<<<<<< HEAD
                UpdateBoolProperty(ref _orderrowsinverted, value, "OrderRowsInverted", ConfigProperty.OrderRowsInverted);
            }
        }

        /// <summary>
        /// Controls whether or not a system notification area (systray) icon will be shown.
        /// </summary>
        public bool UseNotifyIcon
        {
            get
            {
                return _useNotifyIcon;
=======
                var cmdr = _ListOfCommanders.Select((c, i) => new { index = i, cmdr = c }).SingleOrDefault(a => a.cmdr.Nr == value);
                if (cmdr != null)
                {
                    currentCmdrID = cmdr.index;
                    SQLiteConnectionUser.PutSettingInt("ActiveCommander", value);
                }
            }
        }

        public bool CheckCommanderEDSMAPI
        {
            get
            {
                return CurrentCmdrID >= 0 && CurrentCommander.EdsmName.Length > 0 && CurrentCommander.APIKey.Length > 0;
>>>>>>> 45fd0fd0
            }
        }

        #endregion

        #region Update at start

        public void Update(bool write = true, SQLiteConnectionUser conn = null)     // call at start to populate above
        {
            try
            {
<<<<<<< HEAD
                UpdateBoolProperty(ref _useNotifyIcon, value, "UseNotifyIcon", ConfigProperty.UseNotifyIcon);
=======
                _useNotifyIcon = SQLiteConnectionUser.GetSettingBool("UseNotifyIcon", false, conn);
                _EDSMLog = SQLiteConnectionUser.GetSettingBool("EDSMLog", false, conn);
                _canSkipSlowUpdates = SQLiteConnectionUser.GetSettingBool("CanSkipSlowUpdates", false, conn);
                _orderrowsinverted = SQLiteConnectionUser.GetSettingBool("OrderRowsInverted", false, conn);
                _minimizeToNotifyIcon = SQLiteConnectionUser.GetSettingBool("MinimizeToNotifyIcon", false, conn);
                _focusOnNewSystem = SQLiteConnectionUser.GetSettingBool("FocusOnNewSystem", false, conn);
                _keepOnTop = SQLiteConnectionUser.GetSettingBool("KeepOnTop", false, conn);
                _displayUTC = SQLiteConnectionUser.GetSettingBool("DisplayUTC", false, conn);
                _clearCommodities = SQLiteConnectionUser.GetSettingBool("ClearCommodities", false, conn);
                _clearMaterials = SQLiteConnectionUser.GetSettingBool("ClearMaterials", false, conn);
                _autoLoadPopouts = SQLiteConnectionUser.GetSettingBool("AutoLoadPopouts", false, conn);
                _autoSavePopouts = SQLiteConnectionUser.GetSettingBool("AutoSavePopouts", false, conn);
                _defaultvoicedevice = SQLiteConnectionUser.GetSettingString("VoiceAudioDevice", "Default", conn);
                _defaultwavedevice = SQLiteConnectionUser.GetSettingString("WaveAudioDevice", "Default", conn);

                LoadCommanders(write, conn);

                int activecommander = SQLiteConnectionUser.GetSettingInt("ActiveCommander", 0, conn);

                var cmdr = _ListOfCommanders.Select((c, i) => new { index = i, cmdr = c }).SingleOrDefault(a => a.cmdr.Nr == activecommander);

                if (cmdr != null)
                {
                    currentCmdrID = cmdr.index;
                }
            }
            catch (Exception ex)
            {
                System.Diagnostics.Trace.WriteLine("EDDConfig.Update()" + ":" + ex.Message);
                System.Diagnostics.Trace.WriteLine(ex.StackTrace);
>>>>>>> 45fd0fd0
            }

        }
        #endregion

<<<<<<< HEAD
        #region Map Colours
        /// <summary>
        /// The default map colour.
        /// </summary>
        public Color DefaultMapColour
=======
        #endregion

        #region Mapping colours

        public int DefaultMapColour { get { return GetSettingInt("DefaultMap"); } set { PutSettingInt("DefaultMap", value); } }
        public MapColoursClass MapColours { get; private set; } = new EDDConfig.MapColoursClass();

        public class MapColoursClass
>>>>>>> 45fd0fd0
        {
            private System.Drawing.Color GetColour(string name)
            {
<<<<<<< HEAD
                return _defaultMapColour;
=======
                return System.Drawing.Color.FromArgb(EDDConfig.Instance.GetSettingInt("MapColour_" + name));
>>>>>>> 45fd0fd0
            }

            private bool PutColour(string name, System.Drawing.Color colour)
            {
<<<<<<< HEAD
                UpdateColourProperty(ref _defaultMapColour, value, "DefaultMap", MapColourProperty.DefaultMapColour);
=======
                return EDDConfig.Instance.PutSettingInt("MapColour_" + name, colour.ToArgb());
>>>>>>> 45fd0fd0
            }

            public System.Drawing.Color CoarseGridLines { get { return GetColour("CoarseGridLines"); } set { PutColour("CoarseGridLines", value); } }
            public System.Drawing.Color FineGridLines { get { return GetColour("FineGridLines"); } set { PutColour("FineGridLines", value); } }
            public System.Drawing.Color CentredSystem { get { return GetColour("CentredSystem"); } set { PutColour("CentredSystem", value); } }
            public System.Drawing.Color PlannedRoute { get { return GetColour("PlannedRoute"); } set { PutColour("PlannedRoute", value); } }
        }

<<<<<<< HEAD
        /// <summary>
        /// The currently selected colour map.
        /// </summary>
        public MapColoursClass MapColours { get; private set; }
        #endregion
=======
        private Dictionary<string, object> settings = new Dictionary<string, object>();
        private Dictionary<string, Func<object>> defaults = new Dictionary<string, Func<object>>
        {
            { "MapColour_CoarseGridLines", () => System.Drawing.ColorTranslator.FromHtml("#296A6C").ToArgb() },
            { "MapColour_FineGridLines", () => System.Drawing.ColorTranslator.FromHtml("#202020").ToArgb() },
            { "MapColour_CentredSystem", () => System.Drawing.Color.Yellow.ToArgb() },
            { "MapColour_PlannedRoute", () => System.Drawing.Color.Green.ToArgb() },
            { "DefaultMap", () => System.Drawing.Color.Red.ToArgb() },
        };
>>>>>>> 45fd0fd0

        #endregion // Instantiated properties

<<<<<<< HEAD
        #region Methods

        /// <summary>
        /// Read config from storage. 
        /// </summary>
        /// <param name="write">Whether or not to write new commander information to storage.</param>
        /// <param name="conn">An existing UserDB connection, if available.</param>
        public void Update(bool write = true, SQLiteConnectionUser conn = null)
        {
            try
=======
        private T GetSetting<T>(string key, Func<string, T, T> getter)
        {
            System.Diagnostics.Debug.WriteLine("GetSetting " + key);
            if (!settings.ContainsKey(key))
>>>>>>> 45fd0fd0
            {
                // Boolean properties
                _autoLoadPopouts        = SQLiteConnectionUser.GetSettingBool("AutoLoadPopouts", _autoLoadPopouts, conn);
                _autoSavePopouts        = SQLiteConnectionUser.GetSettingBool("AutoSavePopouts", _autoSavePopouts, conn);
                _canSkipSlowUpdates     = SQLiteConnectionUser.GetSettingBool("CanSkipSlowUpdates", _canSkipSlowUpdates, conn);
                _clearCommodities       = SQLiteConnectionUser.GetSettingBool("ClearCommodities", _clearCommodities, conn);
                _clearMaterials         = SQLiteConnectionUser.GetSettingBool("ClearMaterials", _clearMaterials, conn);
                _displayUTC             = SQLiteConnectionUser.GetSettingBool("DisplayUTC", _displayUTC, conn);
                _EDSMLog                = SQLiteConnectionUser.GetSettingBool("EDSMLog", _EDSMLog, conn);
                _focusOnNewSystem       = SQLiteConnectionUser.GetSettingBool("FocusOnNewSystem", _focusOnNewSystem, conn);
                _keepOnTop              = SQLiteConnectionUser.GetSettingBool("KeepOnTop", _keepOnTop, conn);
                _minimizeToNotifyIcon   = SQLiteConnectionUser.GetSettingBool("MinimizeToNotifyIcon", _minimizeToNotifyIcon, conn);
                _orderrowsinverted      = SQLiteConnectionUser.GetSettingBool("OrderRowsInverted", _orderrowsinverted, conn);
                _useNotifyIcon          = SQLiteConnectionUser.GetSettingBool("UseNotifyIcon", _useNotifyIcon, conn);
                // Colour properties
                _defaultMapColour = Color.FromArgb(SQLiteConnectionUser.GetSettingInt("DefaultMap", _defaultMapColour.ToArgb(), conn));
                MapColours.Load(conn);

                EDCommander.Load(write, conn);
                EDDConfig.UserPaths.Load(conn);
            }
            catch (Exception ex)
            {
                System.Diagnostics.Trace.WriteLine("EDDConfig.Update()" + ":" + ex.Message);
                System.Diagnostics.Trace.WriteLine(ex.StackTrace);
            }

        }

<<<<<<< HEAD
        #endregion // Public methods

        #endregion // Public interface


        #region Protected event dispatchers

        protected virtual void OnConfigChangedEvent(ConfigProperty prop, bool newValue)
        {
            ConfigChanged?.Invoke(this, new ConfigChangedEventArgs(prop, newValue));
        }

        protected virtual void OnCurrentCommanderChangedEvent(int commanderIndex)
        {
            CurrentCommanderChanged?.Invoke(this, new CurrentCommanderChangedEventArgs(commanderIndex));
        }

        protected virtual void OnMapColourChangedEvent(MapColourProperty prop, Color colour)
=======
        private bool PutSettingInt(string key, int value)
        {
            return PutSetting<int>(key, value, (k, v) => SQLiteConnectionUser.PutSettingInt(k, v));
        }

        private bool PutSetting<T>(string key, T value, Func<string, T, bool> setter)
        {
            settings[key] = value;
            return setter(key, value);
        }


        #endregion

        #region Option control

        public enum EDSMServerType
        {
            Normal,
            Beta,
            Null
        }

        public class OptionsClass
        {
            public string VersionDisplayString { get; private set; }
            public string AppFolder { get; private set; }
            public string AppDataDirectory { get; private set; }
            public string UserDatabasePath { get; private set; }
            public string SystemDatabasePath { get; private set; }
            public string OldDatabasePath { get; private set; }
            public bool StoreDataInProgramDirectory { get; private set; }
            public bool NoWindowReposition { get; private set; }
            public bool Debug { get; private set; }
            public bool TraceLog { get; private set; }
            public bool LogExceptions { get; private set; }
            public EDSMServerType EDSMServerType { get; private set; } = EDSMServerType.Normal;
            public bool DisableBetaCheck { get; private set; }
            public string ReadJournal { get; private set; }
            public string OptionsFile { get; private set; }

            private void SetAppDataDirectory(string appfolder, bool portable)
            {
                if (appfolder == null)
                {
                    appfolder = (portable ? "Data" : "EDDiscovery");
                }

                if (Path.IsPathRooted(appfolder))
                {
                    AppDataDirectory = appfolder;
                }
                else if (portable)
                {
                    AppDataDirectory = Path.Combine(System.AppDomain.CurrentDomain.BaseDirectory, appfolder);
                }
                else
                {
                    AppDataDirectory = Path.Combine(Environment.GetFolderPath(Environment.SpecialFolder.LocalApplicationData), appfolder);
                }

                if (!Directory.Exists(AppDataDirectory))
                    Directory.CreateDirectory(AppDataDirectory);
            }

            private void SetVersionDisplayString()
            {
                StringBuilder sb = new StringBuilder();
                sb.Append("Version ");
                sb.Append(Assembly.GetExecutingAssembly().FullName.Split(',')[1].Split('=')[1]);

                if (AppFolder != null)
                {
                    sb.Append($" (Using {AppFolder})");
                }

                switch (EDSMServerType)
                {
                    case EDSMServerType.Beta:
                        EDSMClass.ServerAddress = "http://beta.edsm.net:8080/";
                        sb.Append(" (EDSMBeta)");
                        break;
                    case EDSMServerType.Null:
                        EDSMClass.ServerAddress = "";
                        sb.Append(" (EDSM No server)");
                        break;
                }

                if (DisableBetaCheck)
                {
                    EDDiscovery.EliteDangerous.EDJournalReader.disable_beta_commander_check = true;
                    sb.Append(" (no BETA detect)");
                }

                VersionDisplayString = sb.ToString();
            }

            private void ProcessConfigVariables()
            {
                var appsettings = System.Configuration.ConfigurationManager.AppSettings;

                if (appsettings["StoreDataInProgramDirectory"] == "true") StoreDataInProgramDirectory = true;
                UserDatabasePath = appsettings["UserDatabasePath"];
            }

            private void ProcessOptionsFile()
            {
                OptionsFile = "options.txt";

                ProcessCommandLineOptions((optname, optval) =>
                {
                    if (optname == "-optionsfile" && optval != null)
                    {
                        OptionsFile = optval;
                        return true;
                    }

                    return false;
                });

                if (!Path.IsPathRooted(OptionsFile))
                {
                    OptionsFile = Path.Combine(System.AppDomain.CurrentDomain.BaseDirectory, OptionsFile);
                }

                if (File.Exists(OptionsFile))
                {
                    foreach (string line in File.ReadAllLines(OptionsFile))
                    {
                        string[] kvp = line.Split(new char[] { ' ' }, 2).Select(s => s.Trim()).ToArray();
                        ProcessCommandLineOption("-" + kvp[0], kvp.Length == 2 ? kvp[1] : null);
                    }
                }
            }

            private void ProcessCommandLineOptions(Func<string, string, bool> getopt)
            {
                string[] cmdlineopts = Environment.GetCommandLineArgs().ToArray();

                int i = 0;

                while (i < cmdlineopts.Length)
                {
                    string optname = cmdlineopts[i].ToLowerInvariant();
                    string optval = null;
                    if (i < cmdlineopts.Length - 1)
                    {
                        optval = cmdlineopts[i + 1];
                    }

                    if (getopt(optname, optval))
                    {
                        i++;
                    }
                    i++;
                }
            }

            private bool ProcessCommandLineOption(string optname, string optval)
            {
                optname = optname.ToLowerInvariant();

                if (optname == "-optionsfile")
                {
                    // Skip option as it was handled in ProcessOptionsFile
                    return true;
                }
                else if (optname == "-appfolder")
                {
                    AppFolder = optval;
                    return true;
                }
                else if (optname == "-readjournal")
                {
                    ReadJournal = optval;
                    return true;
                }
                else if (optname == "-userdbpath")
                {
                    UserDatabasePath = optval;
                    return true;
                }
                else if (optname == "-systemsdbpath")
                {
                    SystemDatabasePath = optval;
                    return true;
                }
                else if (optname == "-olddbpath")
                {
                    OldDatabasePath = optval;
                    return true;
                }
                else if (optname.StartsWith("-"))
                {
                    string opt = optname.Substring(1).ToLowerInvariant();
                    switch (opt)
                    {
                        case "norepositionwindow": NoWindowReposition = true; break;
                        case "portable": StoreDataInProgramDirectory = true; break;
                        case "nrw": NoWindowReposition = true; break;
                        case "debug": Debug = true; break;
                        case "tracelog": TraceLog = true; break;
                        case "logexceptions": LogExceptions = true; break;
                        case "edsmbeta": EDSMServerType = EDSMServerType.Beta; break;
                        case "edsmnull": EDSMServerType = EDSMServerType.Null; break;
                        case "disablebetacheck": DisableBetaCheck = true; break;
                        default:
                            Console.WriteLine($"Unrecognized option -{opt}");
                            break;
                    }
                }
                else
                {
                    Console.WriteLine($"Unexpected non-option {optname}");
                }
                return false;
            }

            private void ProcessCommandLineOptions()
            {
                ProcessCommandLineOptions(ProcessCommandLineOption);
            }

            public void Init(bool shift)
            {
                if (shift) NoWindowReposition = true;
                ProcessConfigVariables();
                ProcessOptionsFile();
                ProcessCommandLineOptions();
                SetAppDataDirectory(AppFolder, StoreDataInProgramDirectory);
                SetVersionDisplayString();
                if (UserDatabasePath == null) UserDatabasePath = Path.Combine(AppDataDirectory, "EDDUser.sqlite");
                if (SystemDatabasePath == null) SystemDatabasePath = Path.Combine(AppDataDirectory, "EDDSystem.sqlite");
                if (OldDatabasePath == null) OldDatabasePath = Path.Combine(AppDataDirectory, "EDDiscovery.sqlite");
            }
        }

        public static OptionsClass Options { get; } = new OptionsClass();

        #endregion

        #region Commander Functions

        private void LoadCommanders(bool write = true, SQLiteConnectionUser conn = null)
>>>>>>> 45fd0fd0
        {
            MapColourChanged?.Invoke(this, new MapColourChangedEventArgs(prop, colour));
        }

        #endregion // Protected event dispatchers


        #region Private implementation

        #region Fields, both static and instantiated.

        private static EDDConfig _instance;

        // The values assigned here will be treated as program defaults upon initial program execution.
        private bool _autoLoadPopouts = false;
        private bool _autoSavePopouts = false;
        private bool _canSkipSlowUpdates = false;
        private bool _clearCommodities = false;
        private bool _clearMaterials = false;
        private bool _displayUTC = false;
        private bool _EDSMLog = false;
        private bool _focusOnNewSystem = false; /**< Whether to automatically focus on a new system in the TravelHistory */
        private bool _keepOnTop = false;        /**< Whether to keep the windows on top or not */
        private bool _minimizeToNotifyIcon = false;
        private bool _orderrowsinverted = false;
        private bool _useNotifyIcon = false;
        private Color _defaultMapColour = Color.Red;

        #endregion // Fields, both static and instantiated.

        #region Methods

        /// <summary>
        /// The one true constructor (my precious!).
        /// </summary>
        private EDDConfig()
        {
            // Can't use a constructor taking `this` using C# auto-property initializers
            MapColours = new MapColoursClass(this);
        }

        private void UpdateBoolProperty(ref bool field, bool value, string name, ConfigProperty prop)
        {
            if (field != value)
            {
                field = value;
                SQLiteConnectionUser.PutSettingBool(name, value);
                OnConfigChangedEvent(prop, value);
            }
        }

        private void UpdateColourProperty(ref Color field, Color value, string name, MapColourProperty prop)
        {
            if (field.ToArgb().CompareTo(value) != 0)
            {
                field = value;
                SQLiteConnectionUser.PutSettingInt(name, value.ToArgb());
                OnMapColourChangedEvent(prop, value);
            }
        }

        #endregion // Private methods

<<<<<<< HEAD
        #endregion // Private implementation
=======
            LoadCommanders();       // refresh in-memory copy
        }

        #endregion
>>>>>>> 45fd0fd0
    }
}<|MERGE_RESOLUTION|>--- conflicted
+++ resolved
@@ -33,7 +33,6 @@
 {
     public class EDDConfig
     {
-<<<<<<< HEAD
         #region Public interface
 
         #region Events
@@ -525,16 +524,6 @@
         /// all settings that are not established beyond the scope of the application lifecycle.
         /// </summary>
         public static EDDConfig Instance
-=======
-        private static EDDConfig _instance;
-
-        private EDDConfig()
-        {
-            LogIndex = DateTime.Now.ToString("yyyyMMdd");
-        }
-
-        public static EDDConfig Instance            // Singleton pattern
->>>>>>> 45fd0fd0
         {
             get
             {
@@ -546,140 +535,120 @@
             }
         }
 
-<<<<<<< HEAD
         #endregion
 
         /* **** Use 'EDDConfig.Instance.' or (an instance of)EDDiscoveryForm'.EDDConfig.' to access these directly **** */
         #region Instantiated properties 
-=======
-        readonly public string LogIndex;            // fixed string
-
-        #region Discrete Controls
-
-        private bool _EDSMLog;
-        private bool _canSkipSlowUpdates = false;
-        private bool _useNotifyIcon = false;
-        private bool _orderrowsinverted = false;
-        private bool _minimizeToNotifyIcon = false;
-        private bool _focusOnNewSystem = false; /**< Whether to automatically focus on a new system in the TravelHistory */
-        private bool _keepOnTop = false; /**< Whether to keep the windows on top or not */
-        private bool _displayUTC = false;
-        private bool _clearMaterials = false;
-        private bool _clearCommodities = false;
-        private bool _autoLoadPopouts = false;
-        private bool _autoSavePopouts = false;
-        private string _defaultwavedevice = "Default";
-        private string _defaultvoicedevice = "Default";
-
+
+        #region Boolean properties
+        /// <summary>
+        /// Whether we should automatically load popout (S-Panel) windows at startup.
+        /// </summary>
+        public bool AutoLoadPopOuts
+        {
+            get
+            {
+                return _autoLoadPopouts;
+            }
+            set
+            {
+                UpdateBoolProperty(ref _autoLoadPopouts, value, "AutoLoadPopouts", ConfigProperty.AutoLoadPopOuts);
+            }
+        }
+
+        /// <summary>
+        /// Whether we should automatically save popout (S-Panel) windows at exit.
+        /// </summary>
+        public bool AutoSavePopOuts
+        {
+            get
+            {
+                return _autoSavePopouts;
+            }
+            set
+            {
+                UpdateBoolProperty(ref _autoSavePopouts, value, "AutoSavePopouts", ConfigProperty.AutoSavePopOuts);
+            }
+        }
+
+        /// <summary>
+        /// (DEBUG ONLY) Whether to skip slow updates at startup. 
+        /// </summary>
+        public bool CanSkipSlowUpdates
+        {
+            get
+            {
+                return EDDConfig.Options.Debug && _canSkipSlowUpdates;
+            }
+            set
+            {
+                UpdateBoolProperty(ref _canSkipSlowUpdates, value, "CanSkipSlowUpdates", ConfigProperty.CanSkipSlowUpdates);
+            }
+        }
+
+        /// <summary>
+        /// Whether the commodities viewer should hide commodities that the commander does not have on-hand.
+        /// </summary>
+        public bool ClearCommodities
+        {
+            get
+            {
+                return _clearCommodities;
+            }
+            set
+            {
+                UpdateBoolProperty(ref _clearCommodities, value, "ClearCommodities", ConfigProperty.ClearCommodities);
+            }
+        }
+
+        /// <summary>
+        /// Whether the materials viewer should hide materials that the command does not have on-hand.
+        /// </summary>
+        public bool ClearMaterials
+        {
+            get
+            {
+                return _clearMaterials;
+            }
+            set
+            {
+                UpdateBoolProperty(ref _clearMaterials, value, "ClearMaterials", ConfigProperty.ClearMaterials);
+            }
+        }
+
+        /// <summary>
+        /// Whether to display event times in UTC (game time) or in local time.
+        /// </summary>
+        public bool DisplayUTC
+        {
+            get
+            {
+                return _displayUTC;
+            }
+            set
+            {
+                UpdateBoolProperty(ref _displayUTC, value, "DisplayUTC", ConfigProperty.DisplayUTC);
+            }
+        }
+
+        /// <summary>
+        /// Whether to (verbosely) log all EDSM requests.
+        /// </summary>
         public bool EDSMLog
         {
             get
             {
                 return _EDSMLog;
             }
-
-            set
-            {
-                _EDSMLog = value;
-                SQLiteConnectionUser.PutSettingBool("EDSMLog", value);
-            }
-        }
-
-        public bool CanSkipSlowUpdates
-        {
-            get
-            {
-                return EDDConfig.Options.Debug && _canSkipSlowUpdates;
-            }
-            set
-            {
-                _canSkipSlowUpdates = value;
-                SQLiteConnectionUser.PutSettingBool("CanSkipSlowUpdates", value);
-            }
-        }
->>>>>>> 45fd0fd0
-
-        #region Boolean properties
-        /// <summary>
-        /// Whether we should automatically load popout (S-Panel) windows at startup.
-        /// </summary>
-        public bool AutoLoadPopOuts
-        {
-            get
-            {
-                return _autoLoadPopouts;
-            }
-            set
-            {
-                UpdateBoolProperty(ref _autoLoadPopouts, value, "AutoLoadPopouts", ConfigProperty.AutoLoadPopOuts);
-            }
-        }
-
-<<<<<<< HEAD
-        /// <summary>
-        /// Whether we should automatically save popout (S-Panel) windows at exit.
-        /// </summary>
-        public bool AutoSavePopOuts
-        {
-            get
-            {
-                return _autoSavePopouts;
-            }
-            set
-            {
-                UpdateBoolProperty(ref _autoSavePopouts, value, "AutoSavePopouts", ConfigProperty.AutoSavePopOuts);
-=======
-        public bool OrderRowsInverted
-        {
-            get
-            {
-                return _orderrowsinverted;
-            }
-            set
-            {
-                _orderrowsinverted = value;
-                SQLiteConnectionUser.PutSettingBool("OrderRowsInverted", value);
->>>>>>> 45fd0fd0
-            }
-        }
-
-
-        /// <summary>
-        /// (DEBUG ONLY) Whether to skip slow updates at startup. 
-        /// </summary>
-        public bool CanSkipSlowUpdates
-        {
-            get
-            {
-                return EDDConfig.Options.Debug && _canSkipSlowUpdates;
-            }
-            set
-            {
-                UpdateBoolProperty(ref _canSkipSlowUpdates, value, "CanSkipSlowUpdates", ConfigProperty.CanSkipSlowUpdates);
-            }
-        }
-
-<<<<<<< HEAD
-        /// <summary>
-        /// Whether the commodities viewer should hide commodities that the commander does not have on-hand.
-        /// </summary>
-        public bool ClearCommodities
-        {
-            get
-            {
-                return _clearCommodities;
-            }
-            set
-            {
-                UpdateBoolProperty(ref _clearCommodities, value, "ClearCommodities", ConfigProperty.ClearCommodities);
-            }
-        }
-
-        /// <summary>
-        /// Whether the materials viewer should hide materials that the command does not have on-hand.
-        /// </summary>
-=======
-
+            set
+            {
+                UpdateBoolProperty(ref _EDSMLog, value, "EDSMLog", ConfigProperty.EDSMLog);
+            }
+        }
+
+        /// <summary>
+        /// Whether to automatically scroll (up/down) to new events in the journal and history log views.
+        /// </summary>
         public bool FocusOnNewSystem
         {
             get
@@ -688,11 +657,13 @@
             }
             set
             {
-                _focusOnNewSystem = value;
-                SQLiteConnectionUser.PutSettingBool("FocusOnNewSystem", value);
-            }
-        }
-
+                UpdateBoolProperty(ref _focusOnNewSystem, value, "FocusOnNewSystem", ConfigProperty.FocusOnNewSystem);
+            }
+        }
+
+        /// <summary>
+        /// Whether to keep the <see cref="EDDiscovery"/> window on top.
+        /// </summary>
         public bool KeepOnTop
         {
             get
@@ -701,138 +672,6 @@
             }
             set
             {
-                _keepOnTop = value;
-                SQLiteConnectionUser.PutSettingBool("KeepOnTop", value);
-            }
-        }
-
-        public bool DisplayUTC
-        {
-            get
-            {
-                return _displayUTC;
-            }
-            set
-            {
-                _displayUTC = value;
-                SQLiteConnectionUser.PutSettingBool("DisplayUTC", value);
-            }
-        }
-
->>>>>>> 45fd0fd0
-        public bool ClearMaterials
-        {
-            get
-            {
-                return _clearMaterials;
-            }
-            set
-            {
-<<<<<<< HEAD
-                UpdateBoolProperty(ref _clearMaterials, value, "ClearMaterials", ConfigProperty.ClearMaterials);
-            }
-        }
-
-        /// <summary>
-        /// Whether to display event times in UTC (game time) or in local time.
-        /// </summary>
-        public bool DisplayUTC
-        {
-            get
-            {
-                return _displayUTC;
-            }
-            set
-            {
-                UpdateBoolProperty(ref _displayUTC, value, "DisplayUTC", ConfigProperty.DisplayUTC);
-            }
-        }
-
-        /// <summary>
-        /// Whether to (verbosely) log all EDSM requests.
-        /// </summary>
-        public bool EDSMLog
-        {
-            get
-            {
-                return _EDSMLog;
-            }
-            set
-            {
-                UpdateBoolProperty(ref _EDSMLog, value, "EDSMLog", ConfigProperty.EDSMLog);
-            }
-        }
-
-        /// <summary>
-        /// Whether to automatically scroll (up/down) to new events in the journal and history log views.
-        /// </summary>
-        public bool FocusOnNewSystem
-=======
-                _clearMaterials = value;
-                SQLiteConnectionUser.PutSettingBool("ClearMaterials", value);
-            }
-        }
-
-        public bool ClearCommodities
-        {
-            get
-            {
-                return _clearCommodities;
-            }
-            set
-            {
-                _clearCommodities = value;
-                SQLiteConnectionUser.PutSettingBool("ClearCommodities", value);
-            }
-        }
-
-        public bool AutoLoadPopOuts
-        {
-            get
-            {
-                return _autoLoadPopouts;
-            }
-            set
-            {
-                _autoLoadPopouts = value;
-                SQLiteConnectionUser.PutSettingBool("AutoLoadPopouts", value);
-            }
-        }
-
-        public bool AutoSavePopOuts
->>>>>>> 45fd0fd0
-        {
-            get
-            {
-                return _autoSavePopouts;
-            }
-            set
-            {
-<<<<<<< HEAD
-                UpdateBoolProperty(ref _focusOnNewSystem, value, "FocusOnNewSystem", ConfigProperty.FocusOnNewSystem);
-            }
-        }
-
-        /// <summary>
-        /// Whether to keep the <see cref="EDDiscovery"/> window on top.
-        /// </summary>
-        public bool KeepOnTop
-=======
-                _autoSavePopouts = value;
-                SQLiteConnectionUser.PutSettingBool("AutoSavePopouts", value);
-            }
-        }
-
-        public string DefaultWaveDevice
->>>>>>> 45fd0fd0
-        {
-            get
-            {
-                return _defaultwavedevice;
-            }
-            set
-            {
-<<<<<<< HEAD
                 UpdateBoolProperty(ref _keepOnTop, value, "KeepOnTop", ConfigProperty.KeepOnTop);
             }
         }
@@ -863,201 +702,87 @@
             get
             {
                 return _orderrowsinverted;
-=======
+            }
+            set
+            {
+                UpdateBoolProperty(ref _orderrowsinverted, value, "OrderRowsInverted", ConfigProperty.OrderRowsInverted);
+            }
+        }
+
+        /// <summary>
+        /// Controls whether or not a system notification area (systray) icon will be shown.
+        /// </summary>
+        public bool UseNotifyIcon
+        {
+            get
+            {
+                return _useNotifyIcon;
+            }
+            set
+            {
+                UpdateBoolProperty(ref _useNotifyIcon, value, "UseNotifyIcon", ConfigProperty.UseNotifyIcon);
+            }
+        }
+        #endregion
+
+        #region String properties
+        /// <summary>
+        /// Default audio output device name to use for voice output
+        /// </summary>
+        public string DefaultVoiceDevice
+        {
+            get
+            {
+                return _defaultvoicedevice;
+            }
+            set
+            {
+                _defaultvoicedevice = value;
+                SQLiteConnectionUser.PutSettingString("VoiceAudioDevice", value);
+            }
+        }
+
+        /// <summary>
+        /// Default audio output device name to use for sound output
+        /// </summary>
+        public string DefaultWaveDevice
+        {
+            get
+            {
+                return _defaultwavedevice;
+            }
+            set
+            {
                 _defaultwavedevice = value;
                 SQLiteConnectionUser.PutSettingString("WaveAudioDevice", value);
             }
         }
-
-        public string DefaultVoiceDevice
-        {
-            get
-            {
-                return _defaultvoicedevice;
-            }
-            set
-            {
-                _defaultvoicedevice = value;
-                SQLiteConnectionUser.PutSettingString("VoiceAudioDevice", value);
-            }
-        }
-
         #endregion
 
-        #region Commanders
-
-        private int currentCmdrID = 0;
-        private List<EDCommander> _ListOfCommanders;
-
-        public List<EDCommander> ListOfCommanders { get { if (_ListOfCommanders == null) Update(); return _ListOfCommanders; } }
-
-        public EDCommander CurrentCommander
-        {
-            get
-            {
-                if (currentCmdrID >= ListOfCommanders.Count)
-                    currentCmdrID = ListOfCommanders.Count - 1;
-
-                return ListOfCommanders[currentCmdrID];
-            }
-        }
-
-        public EDCommander Commander(int i)
-        {
-            return i < 0 ? null : ListOfCommanders.FirstOrDefault(c => c.Nr == i);
-        }
-
-        public int CurrentCmdrID
-        {
-            get
-            {
-                return CurrentCommander.Nr;
->>>>>>> 45fd0fd0
-            }
-
-            set
-            {
-<<<<<<< HEAD
-                UpdateBoolProperty(ref _orderrowsinverted, value, "OrderRowsInverted", ConfigProperty.OrderRowsInverted);
-            }
-        }
-
-        /// <summary>
-        /// Controls whether or not a system notification area (systray) icon will be shown.
-        /// </summary>
-        public bool UseNotifyIcon
-        {
-            get
-            {
-                return _useNotifyIcon;
-=======
-                var cmdr = _ListOfCommanders.Select((c, i) => new { index = i, cmdr = c }).SingleOrDefault(a => a.cmdr.Nr == value);
-                if (cmdr != null)
-                {
-                    currentCmdrID = cmdr.index;
-                    SQLiteConnectionUser.PutSettingInt("ActiveCommander", value);
-                }
-            }
-        }
-
-        public bool CheckCommanderEDSMAPI
-        {
-            get
-            {
-                return CurrentCmdrID >= 0 && CurrentCommander.EdsmName.Length > 0 && CurrentCommander.APIKey.Length > 0;
->>>>>>> 45fd0fd0
-            }
-        }
-
-        #endregion
-
-        #region Update at start
-
-        public void Update(bool write = true, SQLiteConnectionUser conn = null)     // call at start to populate above
-        {
-            try
-            {
-<<<<<<< HEAD
-                UpdateBoolProperty(ref _useNotifyIcon, value, "UseNotifyIcon", ConfigProperty.UseNotifyIcon);
-=======
-                _useNotifyIcon = SQLiteConnectionUser.GetSettingBool("UseNotifyIcon", false, conn);
-                _EDSMLog = SQLiteConnectionUser.GetSettingBool("EDSMLog", false, conn);
-                _canSkipSlowUpdates = SQLiteConnectionUser.GetSettingBool("CanSkipSlowUpdates", false, conn);
-                _orderrowsinverted = SQLiteConnectionUser.GetSettingBool("OrderRowsInverted", false, conn);
-                _minimizeToNotifyIcon = SQLiteConnectionUser.GetSettingBool("MinimizeToNotifyIcon", false, conn);
-                _focusOnNewSystem = SQLiteConnectionUser.GetSettingBool("FocusOnNewSystem", false, conn);
-                _keepOnTop = SQLiteConnectionUser.GetSettingBool("KeepOnTop", false, conn);
-                _displayUTC = SQLiteConnectionUser.GetSettingBool("DisplayUTC", false, conn);
-                _clearCommodities = SQLiteConnectionUser.GetSettingBool("ClearCommodities", false, conn);
-                _clearMaterials = SQLiteConnectionUser.GetSettingBool("ClearMaterials", false, conn);
-                _autoLoadPopouts = SQLiteConnectionUser.GetSettingBool("AutoLoadPopouts", false, conn);
-                _autoSavePopouts = SQLiteConnectionUser.GetSettingBool("AutoSavePopouts", false, conn);
-                _defaultvoicedevice = SQLiteConnectionUser.GetSettingString("VoiceAudioDevice", "Default", conn);
-                _defaultwavedevice = SQLiteConnectionUser.GetSettingString("WaveAudioDevice", "Default", conn);
-
-                LoadCommanders(write, conn);
-
-                int activecommander = SQLiteConnectionUser.GetSettingInt("ActiveCommander", 0, conn);
-
-                var cmdr = _ListOfCommanders.Select((c, i) => new { index = i, cmdr = c }).SingleOrDefault(a => a.cmdr.Nr == activecommander);
-
-                if (cmdr != null)
-                {
-                    currentCmdrID = cmdr.index;
-                }
-            }
-            catch (Exception ex)
-            {
-                System.Diagnostics.Trace.WriteLine("EDDConfig.Update()" + ":" + ex.Message);
-                System.Diagnostics.Trace.WriteLine(ex.StackTrace);
->>>>>>> 45fd0fd0
-            }
-
-        }
-        #endregion
-
-<<<<<<< HEAD
         #region Map Colours
         /// <summary>
         /// The default map colour.
         /// </summary>
         public Color DefaultMapColour
-=======
-        #endregion
-
-        #region Mapping colours
-
-        public int DefaultMapColour { get { return GetSettingInt("DefaultMap"); } set { PutSettingInt("DefaultMap", value); } }
-        public MapColoursClass MapColours { get; private set; } = new EDDConfig.MapColoursClass();
-
-        public class MapColoursClass
->>>>>>> 45fd0fd0
-        {
-            private System.Drawing.Color GetColour(string name)
-            {
-<<<<<<< HEAD
+        {
+            get
+            {
                 return _defaultMapColour;
-=======
-                return System.Drawing.Color.FromArgb(EDDConfig.Instance.GetSettingInt("MapColour_" + name));
->>>>>>> 45fd0fd0
-            }
-
-            private bool PutColour(string name, System.Drawing.Color colour)
-            {
-<<<<<<< HEAD
+            }
+            set
+            {
                 UpdateColourProperty(ref _defaultMapColour, value, "DefaultMap", MapColourProperty.DefaultMapColour);
-=======
-                return EDDConfig.Instance.PutSettingInt("MapColour_" + name, colour.ToArgb());
->>>>>>> 45fd0fd0
-            }
-
-            public System.Drawing.Color CoarseGridLines { get { return GetColour("CoarseGridLines"); } set { PutColour("CoarseGridLines", value); } }
-            public System.Drawing.Color FineGridLines { get { return GetColour("FineGridLines"); } set { PutColour("FineGridLines", value); } }
-            public System.Drawing.Color CentredSystem { get { return GetColour("CentredSystem"); } set { PutColour("CentredSystem", value); } }
-            public System.Drawing.Color PlannedRoute { get { return GetColour("PlannedRoute"); } set { PutColour("PlannedRoute", value); } }
-        }
-
-<<<<<<< HEAD
+            }
+        }
+
         /// <summary>
         /// The currently selected colour map.
         /// </summary>
         public MapColoursClass MapColours { get; private set; }
         #endregion
-=======
-        private Dictionary<string, object> settings = new Dictionary<string, object>();
-        private Dictionary<string, Func<object>> defaults = new Dictionary<string, Func<object>>
-        {
-            { "MapColour_CoarseGridLines", () => System.Drawing.ColorTranslator.FromHtml("#296A6C").ToArgb() },
-            { "MapColour_FineGridLines", () => System.Drawing.ColorTranslator.FromHtml("#202020").ToArgb() },
-            { "MapColour_CentredSystem", () => System.Drawing.Color.Yellow.ToArgb() },
-            { "MapColour_PlannedRoute", () => System.Drawing.Color.Green.ToArgb() },
-            { "DefaultMap", () => System.Drawing.Color.Red.ToArgb() },
-        };
->>>>>>> 45fd0fd0
 
         #endregion // Instantiated properties
 
-<<<<<<< HEAD
         #region Methods
 
         /// <summary>
@@ -1068,12 +793,6 @@
         public void Update(bool write = true, SQLiteConnectionUser conn = null)
         {
             try
-=======
-        private T GetSetting<T>(string key, Func<string, T, T> getter)
-        {
-            System.Diagnostics.Debug.WriteLine("GetSetting " + key);
-            if (!settings.ContainsKey(key))
->>>>>>> 45fd0fd0
             {
                 // Boolean properties
                 _autoLoadPopouts        = SQLiteConnectionUser.GetSettingBool("AutoLoadPopouts", _autoLoadPopouts, conn);
@@ -1088,6 +807,9 @@
                 _minimizeToNotifyIcon   = SQLiteConnectionUser.GetSettingBool("MinimizeToNotifyIcon", _minimizeToNotifyIcon, conn);
                 _orderrowsinverted      = SQLiteConnectionUser.GetSettingBool("OrderRowsInverted", _orderrowsinverted, conn);
                 _useNotifyIcon          = SQLiteConnectionUser.GetSettingBool("UseNotifyIcon", _useNotifyIcon, conn);
+                // String properties
+                _defaultvoicedevice = SQLiteConnectionUser.GetSettingString("VoiceAudioDevice", _defaultvoicedevice, conn);
+                _defaultwavedevice = SQLiteConnectionUser.GetSettingString("VoiceWaveDevice", _defaultwavedevice, conn);
                 // Colour properties
                 _defaultMapColour = Color.FromArgb(SQLiteConnectionUser.GetSettingInt("DefaultMap", _defaultMapColour.ToArgb(), conn));
                 MapColours.Load(conn);
@@ -1103,7 +825,6 @@
 
         }
 
-<<<<<<< HEAD
         #endregion // Public methods
 
         #endregion // Public interface
@@ -1122,252 +843,6 @@
         }
 
         protected virtual void OnMapColourChangedEvent(MapColourProperty prop, Color colour)
-=======
-        private bool PutSettingInt(string key, int value)
-        {
-            return PutSetting<int>(key, value, (k, v) => SQLiteConnectionUser.PutSettingInt(k, v));
-        }
-
-        private bool PutSetting<T>(string key, T value, Func<string, T, bool> setter)
-        {
-            settings[key] = value;
-            return setter(key, value);
-        }
-
-
-        #endregion
-
-        #region Option control
-
-        public enum EDSMServerType
-        {
-            Normal,
-            Beta,
-            Null
-        }
-
-        public class OptionsClass
-        {
-            public string VersionDisplayString { get; private set; }
-            public string AppFolder { get; private set; }
-            public string AppDataDirectory { get; private set; }
-            public string UserDatabasePath { get; private set; }
-            public string SystemDatabasePath { get; private set; }
-            public string OldDatabasePath { get; private set; }
-            public bool StoreDataInProgramDirectory { get; private set; }
-            public bool NoWindowReposition { get; private set; }
-            public bool Debug { get; private set; }
-            public bool TraceLog { get; private set; }
-            public bool LogExceptions { get; private set; }
-            public EDSMServerType EDSMServerType { get; private set; } = EDSMServerType.Normal;
-            public bool DisableBetaCheck { get; private set; }
-            public string ReadJournal { get; private set; }
-            public string OptionsFile { get; private set; }
-
-            private void SetAppDataDirectory(string appfolder, bool portable)
-            {
-                if (appfolder == null)
-                {
-                    appfolder = (portable ? "Data" : "EDDiscovery");
-                }
-
-                if (Path.IsPathRooted(appfolder))
-                {
-                    AppDataDirectory = appfolder;
-                }
-                else if (portable)
-                {
-                    AppDataDirectory = Path.Combine(System.AppDomain.CurrentDomain.BaseDirectory, appfolder);
-                }
-                else
-                {
-                    AppDataDirectory = Path.Combine(Environment.GetFolderPath(Environment.SpecialFolder.LocalApplicationData), appfolder);
-                }
-
-                if (!Directory.Exists(AppDataDirectory))
-                    Directory.CreateDirectory(AppDataDirectory);
-            }
-
-            private void SetVersionDisplayString()
-            {
-                StringBuilder sb = new StringBuilder();
-                sb.Append("Version ");
-                sb.Append(Assembly.GetExecutingAssembly().FullName.Split(',')[1].Split('=')[1]);
-
-                if (AppFolder != null)
-                {
-                    sb.Append($" (Using {AppFolder})");
-                }
-
-                switch (EDSMServerType)
-                {
-                    case EDSMServerType.Beta:
-                        EDSMClass.ServerAddress = "http://beta.edsm.net:8080/";
-                        sb.Append(" (EDSMBeta)");
-                        break;
-                    case EDSMServerType.Null:
-                        EDSMClass.ServerAddress = "";
-                        sb.Append(" (EDSM No server)");
-                        break;
-                }
-
-                if (DisableBetaCheck)
-                {
-                    EDDiscovery.EliteDangerous.EDJournalReader.disable_beta_commander_check = true;
-                    sb.Append(" (no BETA detect)");
-                }
-
-                VersionDisplayString = sb.ToString();
-            }
-
-            private void ProcessConfigVariables()
-            {
-                var appsettings = System.Configuration.ConfigurationManager.AppSettings;
-
-                if (appsettings["StoreDataInProgramDirectory"] == "true") StoreDataInProgramDirectory = true;
-                UserDatabasePath = appsettings["UserDatabasePath"];
-            }
-
-            private void ProcessOptionsFile()
-            {
-                OptionsFile = "options.txt";
-
-                ProcessCommandLineOptions((optname, optval) =>
-                {
-                    if (optname == "-optionsfile" && optval != null)
-                    {
-                        OptionsFile = optval;
-                        return true;
-                    }
-
-                    return false;
-                });
-
-                if (!Path.IsPathRooted(OptionsFile))
-                {
-                    OptionsFile = Path.Combine(System.AppDomain.CurrentDomain.BaseDirectory, OptionsFile);
-                }
-
-                if (File.Exists(OptionsFile))
-                {
-                    foreach (string line in File.ReadAllLines(OptionsFile))
-                    {
-                        string[] kvp = line.Split(new char[] { ' ' }, 2).Select(s => s.Trim()).ToArray();
-                        ProcessCommandLineOption("-" + kvp[0], kvp.Length == 2 ? kvp[1] : null);
-                    }
-                }
-            }
-
-            private void ProcessCommandLineOptions(Func<string, string, bool> getopt)
-            {
-                string[] cmdlineopts = Environment.GetCommandLineArgs().ToArray();
-
-                int i = 0;
-
-                while (i < cmdlineopts.Length)
-                {
-                    string optname = cmdlineopts[i].ToLowerInvariant();
-                    string optval = null;
-                    if (i < cmdlineopts.Length - 1)
-                    {
-                        optval = cmdlineopts[i + 1];
-                    }
-
-                    if (getopt(optname, optval))
-                    {
-                        i++;
-                    }
-                    i++;
-                }
-            }
-
-            private bool ProcessCommandLineOption(string optname, string optval)
-            {
-                optname = optname.ToLowerInvariant();
-
-                if (optname == "-optionsfile")
-                {
-                    // Skip option as it was handled in ProcessOptionsFile
-                    return true;
-                }
-                else if (optname == "-appfolder")
-                {
-                    AppFolder = optval;
-                    return true;
-                }
-                else if (optname == "-readjournal")
-                {
-                    ReadJournal = optval;
-                    return true;
-                }
-                else if (optname == "-userdbpath")
-                {
-                    UserDatabasePath = optval;
-                    return true;
-                }
-                else if (optname == "-systemsdbpath")
-                {
-                    SystemDatabasePath = optval;
-                    return true;
-                }
-                else if (optname == "-olddbpath")
-                {
-                    OldDatabasePath = optval;
-                    return true;
-                }
-                else if (optname.StartsWith("-"))
-                {
-                    string opt = optname.Substring(1).ToLowerInvariant();
-                    switch (opt)
-                    {
-                        case "norepositionwindow": NoWindowReposition = true; break;
-                        case "portable": StoreDataInProgramDirectory = true; break;
-                        case "nrw": NoWindowReposition = true; break;
-                        case "debug": Debug = true; break;
-                        case "tracelog": TraceLog = true; break;
-                        case "logexceptions": LogExceptions = true; break;
-                        case "edsmbeta": EDSMServerType = EDSMServerType.Beta; break;
-                        case "edsmnull": EDSMServerType = EDSMServerType.Null; break;
-                        case "disablebetacheck": DisableBetaCheck = true; break;
-                        default:
-                            Console.WriteLine($"Unrecognized option -{opt}");
-                            break;
-                    }
-                }
-                else
-                {
-                    Console.WriteLine($"Unexpected non-option {optname}");
-                }
-                return false;
-            }
-
-            private void ProcessCommandLineOptions()
-            {
-                ProcessCommandLineOptions(ProcessCommandLineOption);
-            }
-
-            public void Init(bool shift)
-            {
-                if (shift) NoWindowReposition = true;
-                ProcessConfigVariables();
-                ProcessOptionsFile();
-                ProcessCommandLineOptions();
-                SetAppDataDirectory(AppFolder, StoreDataInProgramDirectory);
-                SetVersionDisplayString();
-                if (UserDatabasePath == null) UserDatabasePath = Path.Combine(AppDataDirectory, "EDDUser.sqlite");
-                if (SystemDatabasePath == null) SystemDatabasePath = Path.Combine(AppDataDirectory, "EDDSystem.sqlite");
-                if (OldDatabasePath == null) OldDatabasePath = Path.Combine(AppDataDirectory, "EDDiscovery.sqlite");
-            }
-        }
-
-        public static OptionsClass Options { get; } = new OptionsClass();
-
-        #endregion
-
-        #region Commander Functions
-
-        private void LoadCommanders(bool write = true, SQLiteConnectionUser conn = null)
->>>>>>> 45fd0fd0
         {
             MapColourChanged?.Invoke(this, new MapColourChangedEventArgs(prop, colour));
         }
@@ -1394,6 +869,8 @@
         private bool _minimizeToNotifyIcon = false;
         private bool _orderrowsinverted = false;
         private bool _useNotifyIcon = false;
+        private string _defaultvoicedevice = "Default";
+        private string _defaultwavedevice = "Default";
         private Color _defaultMapColour = Color.Red;
 
         #endregion // Fields, both static and instantiated.
@@ -1431,13 +908,6 @@
 
         #endregion // Private methods
 
-<<<<<<< HEAD
         #endregion // Private implementation
-=======
-            LoadCommanders();       // refresh in-memory copy
-        }
-
-        #endregion
->>>>>>> 45fd0fd0
     }
 }