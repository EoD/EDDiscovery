--- conflicted
+++ resolved
@@ -184,12 +184,8 @@
             StarScan.SystemNode scannode = null;
 
             var samesys = last_he?.System != null && he?.System != null && he.System.Name == last_he.System.Name;
-<<<<<<< HEAD
-            
-=======
-
->>>>>>> ef45e03f
-            //System.Diagnostics.Debug.WriteLine("Scan grid " + samesys + " F:" + force);
+
+//System.Diagnostics.Debug.WriteLine("Scan grid " + samesys + " F:" + force);
 
             if (he == null)     //  no he, no display
             {
