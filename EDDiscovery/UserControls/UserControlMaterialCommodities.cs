--- conflicted
+++ resolved
@@ -101,19 +101,12 @@
 
         public void Display(List<MaterialCommodities> mc)
         {
-<<<<<<< HEAD
-            if ( mc == null )
-=======
             if (mc == null)
->>>>>>> 164f5e74
             {
                 dataGridViewMC.Rows.Clear();
                 return;
             }
-<<<<<<< HEAD
-
-=======
->>>>>>> 164f5e74
+
             Dictionary<string, MaterialCommodities> mcchanges = new Dictionary<string, MaterialCommodities>();
             Dictionary<string, MaterialCommodities> mcorig = new Dictionary<string, MaterialCommodities>();
 
