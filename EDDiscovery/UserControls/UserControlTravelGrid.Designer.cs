﻿/*
 * Copyright © 2016 - 2017 EDDiscovery development team
 *
 * Licensed under the Apache License, Version 2.0 (the "License"); you may not use this
 * file except in compliance with the License. You may obtain a copy of the License at
 *
 * http://www.apache.org/licenses/LICENSE-2.0
 * 
 * Unless required by applicable law or agreed to in writing, software distributed under
 * the License is distributed on an "AS IS" BASIS, WITHOUT WARRANTIES OR CONDITIONS OF
 * ANY KIND, either express or implied. See the License for the specific language
 * governing permissions and limitations under the License.
 * 
 * EDDiscovery is not affiliated with Frontier Developments plc.
 */
namespace EDDiscovery.UserControls
{
    partial class UserControlTravelGrid
    {
        /// <summary> 
        /// Required designer variable.
        /// </summary>
        private System.ComponentModel.IContainer components = null;

        /// <summary> 
        /// Clean up any resources being used.
        /// </summary>
        /// <param name="disposing">true if managed resources should be disposed; otherwise, false.</param>
        protected override void Dispose(bool disposing)
        {
            if (disposing && (components != null))
            {
                components.Dispose();
            }
            base.Dispose(disposing);
        }

        #region Component Designer generated code

        /// <summary> 
        /// Required method for Designer support - do not modify 
        /// the contents of this method with the code editor.
        /// </summary>
        private void InitializeComponent()
        {
            this.components = new System.ComponentModel.Container();
            this.TopPanel = new System.Windows.Forms.Panel();
            this.checkBoxMoveToTop = new ExtendedControls.CheckBoxCustom();
            this.buttonExtExcel = new ExtendedControls.ButtonExt();
            this.buttonField = new ExtendedControls.ButtonExt();
            this.buttonFilter = new ExtendedControls.ButtonExt();
            this.textBoxFilter = new ExtendedControls.TextBoxBorder();
            this.labelSearch = new System.Windows.Forms.Label();
            this.comboBoxHistoryWindow = new ExtendedControls.ComboBoxCustom();
            this.labelTime = new System.Windows.Forms.Label();
            this.historyContextMenu = new System.Windows.Forms.ContextMenuStrip(this.components);
            this.removeSortingOfColumnsToolStripMenuItem = new System.Windows.Forms.ToolStripMenuItem();
            this.gotoEntryNumberToolStripMenuItem = new System.Windows.Forms.ToolStripMenuItem();
            this.mapGotoStartoolStripMenuItem = new System.Windows.Forms.ToolStripMenuItem();
            this.starMapColourToolStripMenuItem = new System.Windows.Forms.ToolStripMenuItem();
            this.hideSystemToolStripMenuItem = new System.Windows.Forms.ToolStripMenuItem();
            this.moveToAnotherCommanderToolStripMenuItem = new System.Windows.Forms.ToolStripMenuItem();
            this.addToTrilaterationToolStripMenuItem = new System.Windows.Forms.ToolStripMenuItem();
            this.trilaterationToolStripMenuItem = new System.Windows.Forms.ToolStripMenuItem();
            this.wantedSystemsToolStripMenuItem = new System.Windows.Forms.ToolStripMenuItem();
            this.bothToolStripMenuItem = new System.Windows.Forms.ToolStripMenuItem();
            this.routeToolStripMenuItem = new System.Windows.Forms.ToolStripMenuItem();
            this.viewOnEDSMToolStripMenuItem = new System.Windows.Forms.ToolStripMenuItem();
            this.selectCorrectSystemToolStripMenuItem = new System.Windows.Forms.ToolStripMenuItem();
            this.toolStripMenuItemStartStop = new System.Windows.Forms.ToolStripMenuItem();
            this.gotoNextStartStopMarkerToolStripMenuItem = new System.Windows.Forms.ToolStripMenuItem();
            this.removeJournalEntryToolStripMenuItem = new System.Windows.Forms.ToolStripMenuItem();
            this.sendUnsyncedScanToEDDNToolStripMenuItem = new System.Windows.Forms.ToolStripMenuItem();
            this.runActionsOnThisEntryToolStripMenuItem = new System.Windows.Forms.ToolStripMenuItem();
            this.setNoteToolStripMenuItem = new System.Windows.Forms.ToolStripMenuItem();
            this.writeEventInfoToLogDebugToolStripMenuItem = new System.Windows.Forms.ToolStripMenuItem();
            this.writeJournalToLogtoolStripMenuItem = new System.Windows.Forms.ToolStripMenuItem();
            this.runActionsAcrossSelectionToolSpeechStripMenuItem = new System.Windows.Forms.ToolStripMenuItem();
            this.copyJournalEntryToClipboardToolStripMenuItem = new System.Windows.Forms.ToolStripMenuItem();
            this.createEditBookmarkToolStripMenuItem = new System.Windows.Forms.ToolStripMenuItem();
            this.toolTip = new System.Windows.Forms.ToolTip(this.components);
            this.dataViewScrollerPanel1 = new ExtendedControls.DataViewScrollerPanel();
            this.vScrollBarCustom1 = new ExtendedControls.VScrollBarCustom();
            this.dataGridViewTravel = new System.Windows.Forms.DataGridView();
            this.ColumnTime = new System.Windows.Forms.DataGridViewTextBoxColumn();
            this.Icon = new System.Windows.Forms.DataGridViewTextBoxColumn();
            this.ColumnSystem = new System.Windows.Forms.DataGridViewTextBoxColumn();
            this.ColumnDistance = new System.Windows.Forms.DataGridViewTextBoxColumn();
            this.ColumnNote = new System.Windows.Forms.DataGridViewTextBoxColumn();
            this.runSelectionThroughInaraSystemToolStripMenuItem = new System.Windows.Forms.ToolStripMenuItem();
            this.TopPanel.SuspendLayout();
            this.historyContextMenu.SuspendLayout();
            this.dataViewScrollerPanel1.SuspendLayout();
            ((System.ComponentModel.ISupportInitialize)(this.dataGridViewTravel)).BeginInit();
            this.SuspendLayout();
            // 
            // TopPanel
            // 
            this.TopPanel.Controls.Add(this.checkBoxMoveToTop);
            this.TopPanel.Controls.Add(this.buttonExtExcel);
            this.TopPanel.Controls.Add(this.buttonField);
            this.TopPanel.Controls.Add(this.buttonFilter);
            this.TopPanel.Controls.Add(this.textBoxFilter);
            this.TopPanel.Controls.Add(this.labelSearch);
            this.TopPanel.Controls.Add(this.comboBoxHistoryWindow);
            this.TopPanel.Controls.Add(this.labelTime);
            this.TopPanel.Dock = System.Windows.Forms.DockStyle.Top;
            this.TopPanel.Location = new System.Drawing.Point(0, 0);
            this.TopPanel.Name = "TopPanel";
            this.TopPanel.Size = new System.Drawing.Size(870, 32);
            this.TopPanel.TabIndex = 27;
            // 
            // checkBoxMoveToTop
            // 
            this.checkBoxMoveToTop.AutoSize = true;
            this.checkBoxMoveToTop.CheckBoxColor = System.Drawing.Color.Gray;
            this.checkBoxMoveToTop.CheckBoxInnerColor = System.Drawing.Color.White;
            this.checkBoxMoveToTop.CheckColor = System.Drawing.Color.DarkBlue;
            this.checkBoxMoveToTop.FontNerfReduction = 0.5F;
            this.checkBoxMoveToTop.ImageButtonDisabledScaling = 0.5F;
            this.checkBoxMoveToTop.Location = new System.Drawing.Point(575, 7);
            this.checkBoxMoveToTop.MouseOverColor = System.Drawing.Color.CornflowerBlue;
            this.checkBoxMoveToTop.Name = "checkBoxMoveToTop";
            this.checkBoxMoveToTop.Size = new System.Drawing.Size(90, 17);
            this.checkBoxMoveToTop.TabIndex = 29;
            this.checkBoxMoveToTop.Text = "Cursor to Top";
            this.checkBoxMoveToTop.TickBoxReductionSize = 10;
            this.toolTip.SetToolTip(this.checkBoxMoveToTop, "Select if cursor moves to top entry when a new entry is received");
            this.checkBoxMoveToTop.UseVisualStyleBackColor = true;
            // 
            // buttonExtExcel
            // 
            this.buttonExtExcel.FlatStyle = System.Windows.Forms.FlatStyle.Flat;
            this.buttonExtExcel.Image = global::EDDiscovery.Icons.Controls.TravelGrid_ExportToExcel;
            this.buttonExtExcel.Location = new System.Drawing.Point(545, 4);
            this.buttonExtExcel.Name = "buttonExtExcel";
            this.buttonExtExcel.Size = new System.Drawing.Size(24, 24);
            this.buttonExtExcel.TabIndex = 28;
            this.toolTip.SetToolTip(this.buttonExtExcel, "Send data on grid to excel");
            this.buttonExtExcel.UseVisualStyleBackColor = true;
            this.buttonExtExcel.Click += new System.EventHandler(this.buttonExtExcel_Click);
            // 
            // buttonField
            // 
            this.buttonField.Location = new System.Drawing.Point(464, 3);
            this.buttonField.Name = "buttonField";
            this.buttonField.Size = new System.Drawing.Size(75, 23);
            this.buttonField.TabIndex = 25;
            this.buttonField.Text = "Field Filter";
            this.toolTip.SetToolTip(this.buttonField, "Filter out entries matching the field selection");
            this.buttonField.UseVisualStyleBackColor = true;
            this.buttonField.Click += new System.EventHandler(this.buttonField_Click);
            // 
            // buttonFilter
            // 
            this.buttonFilter.Location = new System.Drawing.Point(383, 3);
            this.buttonFilter.Name = "buttonFilter";
            this.buttonFilter.Size = new System.Drawing.Size(75, 23);
            this.buttonFilter.TabIndex = 25;
            this.buttonFilter.Text = "Event Filter";
            this.toolTip.SetToolTip(this.buttonFilter, "Filter out entries based on event type");
            this.buttonFilter.UseVisualStyleBackColor = true;
            this.buttonFilter.Click += new System.EventHandler(this.buttonFilter_Click);
            // 
            // textBoxFilter
            // 
            this.textBoxFilter.AutoCompleteMode = System.Windows.Forms.AutoCompleteMode.None;
            this.textBoxFilter.AutoCompleteSource = System.Windows.Forms.AutoCompleteSource.None;
            this.textBoxFilter.BackErrorColor = System.Drawing.Color.Red;
            this.textBoxFilter.BorderColor = System.Drawing.Color.Transparent;
            this.textBoxFilter.BorderColorScaling = 0.5F;
            this.textBoxFilter.BorderStyle = System.Windows.Forms.BorderStyle.FixedSingle;
            this.textBoxFilter.ClearOnFirstChar = false;
            this.textBoxFilter.ControlBackground = System.Drawing.SystemColors.Control;
            this.textBoxFilter.InErrorCondition = false;
            this.textBoxFilter.Location = new System.Drawing.Point(217, 6);
            this.textBoxFilter.Multiline = false;
            this.textBoxFilter.Name = "textBoxFilter";
            this.textBoxFilter.ReadOnly = false;
            this.textBoxFilter.ScrollBars = System.Windows.Forms.ScrollBars.None;
            this.textBoxFilter.SelectionLength = 0;
            this.textBoxFilter.SelectionStart = 0;
            this.textBoxFilter.Size = new System.Drawing.Size(148, 20);
            this.textBoxFilter.TabIndex = 1;
            this.textBoxFilter.TextAlign = System.Windows.Forms.HorizontalAlignment.Left;
            this.toolTip.SetToolTip(this.textBoxFilter, "Enter text to search in any fields for an item");
            this.textBoxFilter.WordWrap = true;
            this.textBoxFilter.TextChanged += new System.EventHandler(this.textBoxFilter_TextChanged);
            // 
            // labelSearch
            // 
            this.labelSearch.AutoSize = true;
            this.labelSearch.Location = new System.Drawing.Point(159, 7);
            this.labelSearch.Name = "labelSearch";
            this.labelSearch.Size = new System.Drawing.Size(41, 13);
            this.labelSearch.TabIndex = 24;
            this.labelSearch.Text = "Search";
            // 
            // comboBoxHistoryWindow
            // 
            this.comboBoxHistoryWindow.ArrowWidth = 1;
            this.comboBoxHistoryWindow.BorderColor = System.Drawing.Color.Red;
            this.comboBoxHistoryWindow.ButtonColorScaling = 0.5F;
            this.comboBoxHistoryWindow.DataSource = null;
            this.comboBoxHistoryWindow.DisableBackgroundDisabledShadingGradient = false;
            this.comboBoxHistoryWindow.DisplayMember = "";
            this.comboBoxHistoryWindow.DropDownBackgroundColor = System.Drawing.Color.Gray;
            this.comboBoxHistoryWindow.DropDownHeight = 200;
            this.comboBoxHistoryWindow.DropDownWidth = 1;
            this.comboBoxHistoryWindow.FlatStyle = System.Windows.Forms.FlatStyle.System;
            this.comboBoxHistoryWindow.ItemHeight = 13;
            this.comboBoxHistoryWindow.Location = new System.Drawing.Point(49, 4);
            this.comboBoxHistoryWindow.MouseOverBackgroundColor = System.Drawing.Color.Silver;
            this.comboBoxHistoryWindow.Name = "comboBoxHistoryWindow";
            this.comboBoxHistoryWindow.ScrollBarButtonColor = System.Drawing.Color.LightGray;
            this.comboBoxHistoryWindow.ScrollBarColor = System.Drawing.Color.LightGray;
            this.comboBoxHistoryWindow.ScrollBarWidth = 16;
            this.comboBoxHistoryWindow.SelectedIndex = -1;
            this.comboBoxHistoryWindow.SelectedItem = null;
            this.comboBoxHistoryWindow.SelectedValue = null;
            this.comboBoxHistoryWindow.Size = new System.Drawing.Size(100, 21);
            this.comboBoxHistoryWindow.TabIndex = 0;
            this.comboBoxHistoryWindow.TextAlign = System.Drawing.ContentAlignment.MiddleLeft;
            this.toolTip.SetToolTip(this.comboBoxHistoryWindow, "Select the entries by age");
            this.comboBoxHistoryWindow.ValueMember = "";
            this.comboBoxHistoryWindow.SelectedIndexChanged += new System.EventHandler(this.comboBoxHistoryWindow_SelectedIndexChanged);
            // 
            // labelTime
            // 
            this.labelTime.AutoSize = true;
            this.labelTime.Location = new System.Drawing.Point(3, 7);
            this.labelTime.Name = "labelTime";
            this.labelTime.Size = new System.Drawing.Size(30, 13);
            this.labelTime.TabIndex = 0;
            this.labelTime.Text = "Time";
            // 
            // historyContextMenu
            // 
            this.historyContextMenu.Items.AddRange(new System.Windows.Forms.ToolStripItem[] {
            this.removeSortingOfColumnsToolStripMenuItem,
            this.gotoEntryNumberToolStripMenuItem,
            this.mapGotoStartoolStripMenuItem,
            this.starMapColourToolStripMenuItem,
            this.hideSystemToolStripMenuItem,
            this.moveToAnotherCommanderToolStripMenuItem,
            this.addToTrilaterationToolStripMenuItem,
            this.viewOnEDSMToolStripMenuItem,
            this.selectCorrectSystemToolStripMenuItem,
            this.toolStripMenuItemStartStop,
            this.gotoNextStartStopMarkerToolStripMenuItem,
            this.removeJournalEntryToolStripMenuItem,
            this.sendUnsyncedScanToEDDNToolStripMenuItem,
            this.runActionsOnThisEntryToolStripMenuItem,
            this.setNoteToolStripMenuItem,
            this.copyJournalEntryToClipboardToolStripMenuItem,
            this.createEditBookmarkToolStripMenuItem,
            this.writeJournalToLogtoolStripMenuItem,
            this.writeEventInfoToLogDebugToolStripMenuItem,
            this.runActionsAcrossSelectionToolSpeechStripMenuItem,
            this.runSelectionThroughInaraSystemToolStripMenuItem});
            this.historyContextMenu.Name = "historyContextMenu";
            this.historyContextMenu.Size = new System.Drawing.Size(388, 444);
<<<<<<< HEAD
            this.historyContextMenu.Size = new System.Drawing.Size(388, 466);
=======
>>>>>>> 61a5ad46
            this.historyContextMenu.Opening += new System.ComponentModel.CancelEventHandler(this.historyContextMenu_Opening);
            // 
            // removeSortingOfColumnsToolStripMenuItem
            // 
            this.removeSortingOfColumnsToolStripMenuItem.Name = "removeSortingOfColumnsToolStripMenuItem";
            this.removeSortingOfColumnsToolStripMenuItem.Size = new System.Drawing.Size(387, 22);
            this.removeSortingOfColumnsToolStripMenuItem.Text = "Remove Sorting of Columns";
            this.removeSortingOfColumnsToolStripMenuItem.Click += new System.EventHandler(this.removeSortingOfColumnsToolStripMenuItem_Click);
            // 
            // gotoEntryNumberToolStripMenuItem
            // 
            this.gotoEntryNumberToolStripMenuItem.Name = "gotoEntryNumberToolStripMenuItem";
            this.gotoEntryNumberToolStripMenuItem.Size = new System.Drawing.Size(387, 22);
            this.gotoEntryNumberToolStripMenuItem.Text = "Jump to Entry";
            this.gotoEntryNumberToolStripMenuItem.Click += new System.EventHandler(this.gotoEntryNumberToolStripMenuItem_Click);
            // 
            // mapGotoStartoolStripMenuItem
            // 
            this.mapGotoStartoolStripMenuItem.Name = "mapGotoStartoolStripMenuItem";
            this.mapGotoStartoolStripMenuItem.Size = new System.Drawing.Size(387, 22);
            this.mapGotoStartoolStripMenuItem.Text = "Go to star on 3D Map";
            this.mapGotoStartoolStripMenuItem.Click += new System.EventHandler(this.mapGotoStartoolStripMenuItem_Click);
            // 
            // starMapColourToolStripMenuItem
            // 
            this.starMapColourToolStripMenuItem.Name = "starMapColourToolStripMenuItem";
            this.starMapColourToolStripMenuItem.Size = new System.Drawing.Size(387, 22);
            this.starMapColourToolStripMenuItem.Text = "Star Map Colour...";
            this.starMapColourToolStripMenuItem.Click += new System.EventHandler(this.starMapColourToolStripMenuItem_Click);
            // 
            // hideSystemToolStripMenuItem
            // 
            this.hideSystemToolStripMenuItem.Name = "hideSystemToolStripMenuItem";
            this.hideSystemToolStripMenuItem.Size = new System.Drawing.Size(387, 22);
            this.hideSystemToolStripMenuItem.Text = "Hide Entries";
            this.hideSystemToolStripMenuItem.Click += new System.EventHandler(this.hideSystemToolStripMenuItem_Click);
            // 
            // moveToAnotherCommanderToolStripMenuItem
            // 
            this.moveToAnotherCommanderToolStripMenuItem.Name = "moveToAnotherCommanderToolStripMenuItem";
            this.moveToAnotherCommanderToolStripMenuItem.Size = new System.Drawing.Size(387, 22);
            this.moveToAnotherCommanderToolStripMenuItem.Text = "Move Entries to another Commander";
            this.moveToAnotherCommanderToolStripMenuItem.Click += new System.EventHandler(this.moveToAnotherCommanderToolStripMenuItem_Click);
            // 
            // addToTrilaterationToolStripMenuItem
            // 
            this.addToTrilaterationToolStripMenuItem.DropDownItems.AddRange(new System.Windows.Forms.ToolStripItem[] {
            this.trilaterationToolStripMenuItem,
            this.wantedSystemsToolStripMenuItem,
            this.bothToolStripMenuItem,
            this.routeToolStripMenuItem});
            this.addToTrilaterationToolStripMenuItem.Name = "addToTrilaterationToolStripMenuItem";
            this.addToTrilaterationToolStripMenuItem.Size = new System.Drawing.Size(387, 22);
            this.addToTrilaterationToolStripMenuItem.Text = "Add to ...";
            // 
            // trilaterationToolStripMenuItem
            // 
            this.trilaterationToolStripMenuItem.Name = "trilaterationToolStripMenuItem";
            this.trilaterationToolStripMenuItem.Size = new System.Drawing.Size(276, 22);
            this.trilaterationToolStripMenuItem.Text = "System on Trilateration Panel";
            this.trilaterationToolStripMenuItem.Click += new System.EventHandler(this.trilaterationToolStripMenuItem_Click);
            // 
            // wantedSystemsToolStripMenuItem
            // 
            this.wantedSystemsToolStripMenuItem.Name = "wantedSystemsToolStripMenuItem";
            this.wantedSystemsToolStripMenuItem.Size = new System.Drawing.Size(276, 22);
            this.wantedSystemsToolStripMenuItem.Text = "Wanted Systems on Trilateration Panel";
            this.wantedSystemsToolStripMenuItem.Click += new System.EventHandler(this.wantedSystemsToolStripMenuItem_Click);
            // 
            // bothToolStripMenuItem
            // 
            this.bothToolStripMenuItem.Name = "bothToolStripMenuItem";
            this.bothToolStripMenuItem.Size = new System.Drawing.Size(276, 22);
            this.bothToolStripMenuItem.Text = "Both of the above";
            this.bothToolStripMenuItem.Click += new System.EventHandler(this.bothToolStripMenuItem_Click);
            // 
            // routeToolStripMenuItem
            // 
            this.routeToolStripMenuItem.Name = "routeToolStripMenuItem";
            this.routeToolStripMenuItem.Size = new System.Drawing.Size(276, 22);
            this.routeToolStripMenuItem.Text = "Expedition Panel";
            this.routeToolStripMenuItem.Click += new System.EventHandler(this.routeToolStripMenuItem_Click);
            // 
            // viewOnEDSMToolStripMenuItem
            // 
            this.viewOnEDSMToolStripMenuItem.Name = "viewOnEDSMToolStripMenuItem";
            this.viewOnEDSMToolStripMenuItem.Size = new System.Drawing.Size(387, 22);
            this.viewOnEDSMToolStripMenuItem.Text = "View on EDSM";
            this.viewOnEDSMToolStripMenuItem.Click += new System.EventHandler(this.viewOnEDSMToolStripMenuItem_Click);
            // 
            // selectCorrectSystemToolStripMenuItem
            // 
            this.selectCorrectSystemToolStripMenuItem.Name = "selectCorrectSystemToolStripMenuItem";
            this.selectCorrectSystemToolStripMenuItem.Size = new System.Drawing.Size(387, 22);
            this.selectCorrectSystemToolStripMenuItem.Text = "Assign new system";
            this.selectCorrectSystemToolStripMenuItem.Click += new System.EventHandler(this.selectCorrectSystemToolStripMenuItem_Click);
            // 
            // toolStripMenuItemStartStop
            // 
            this.toolStripMenuItemStartStop.Name = "toolStripMenuItemStartStop";
            this.toolStripMenuItemStartStop.Size = new System.Drawing.Size(387, 22);
            this.toolStripMenuItemStartStop.Text = "Set Start/Stop point for travel calculations";
            this.toolStripMenuItemStartStop.Click += new System.EventHandler(this.toolStripMenuItemStartStop_Click);
            // 
            // gotoNextStartStopMarkerToolStripMenuItem
            // 
            this.gotoNextStartStopMarkerToolStripMenuItem.Name = "gotoNextStartStopMarkerToolStripMenuItem";
            this.gotoNextStartStopMarkerToolStripMenuItem.Size = new System.Drawing.Size(387, 22);
            this.gotoNextStartStopMarkerToolStripMenuItem.Text = "Jump to next Start/Stop marker";
            this.gotoNextStartStopMarkerToolStripMenuItem.Click += new System.EventHandler(this.gotoNextStartStopMarkerToolStripMenuItem_Click);
            // 
            // removeJournalEntryToolStripMenuItem
            // 
            this.removeJournalEntryToolStripMenuItem.Name = "removeJournalEntryToolStripMenuItem";
            this.removeJournalEntryToolStripMenuItem.Size = new System.Drawing.Size(387, 22);
            this.removeJournalEntryToolStripMenuItem.Text = "Remove Journal Entry";
            this.removeJournalEntryToolStripMenuItem.Click += new System.EventHandler(this.removeJournalEntryToolStripMenuItem_Click);
            // 
            // sendUnsyncedScanToEDDNToolStripMenuItem
            // 
            this.sendUnsyncedScanToEDDNToolStripMenuItem.Name = "sendUnsyncedScanToEDDNToolStripMenuItem";
            this.sendUnsyncedScanToEDDNToolStripMenuItem.Size = new System.Drawing.Size(387, 22);
            this.sendUnsyncedScanToEDDNToolStripMenuItem.Text = "Send unsynced scan to EDDN";
            this.sendUnsyncedScanToEDDNToolStripMenuItem.Click += new System.EventHandler(this.sendUnsyncedScanToEDDNToolStripMenuItem_Click);
            // 
            // runActionsOnThisEntryToolStripMenuItem
            // 
            this.runActionsOnThisEntryToolStripMenuItem.Name = "runActionsOnThisEntryToolStripMenuItem";
            this.runActionsOnThisEntryToolStripMenuItem.Size = new System.Drawing.Size(387, 22);
            this.runActionsOnThisEntryToolStripMenuItem.Text = "Run Actions on this entry";
            this.runActionsOnThisEntryToolStripMenuItem.Click += new System.EventHandler(this.runActionsOnThisEntryToolStripMenuItem_Click);
            // 
            // setNoteToolStripMenuItem
            // 
            this.setNoteToolStripMenuItem.Name = "setNoteToolStripMenuItem";
            this.setNoteToolStripMenuItem.Size = new System.Drawing.Size(387, 22);
            this.setNoteToolStripMenuItem.Text = "Set Note";
            this.setNoteToolStripMenuItem.Click += new System.EventHandler(this.setNoteToolStripMenuItem_Click);
            // 
            // writeEventInfoToLogDebugToolStripMenuItem
            // 
            this.writeEventInfoToLogDebugToolStripMenuItem.Name = "writeEventInfoToLogDebugToolStripMenuItem";
            this.writeEventInfoToLogDebugToolStripMenuItem.Size = new System.Drawing.Size(387, 22);
            this.writeEventInfoToLogDebugToolStripMenuItem.Text = "Write event info to Log (Debug)";
            this.writeEventInfoToLogDebugToolStripMenuItem.Click += new System.EventHandler(this.writeEventInfoToLogDebugToolStripMenuItem_Click);
            // 
            // writeJournalToLogtoolStripMenuItem
            // 
            this.writeJournalToLogtoolStripMenuItem.Name = "writeJournalToLogtoolStripMenuItem";
            this.writeJournalToLogtoolStripMenuItem.Size = new System.Drawing.Size(387, 22);
            this.writeJournalToLogtoolStripMenuItem.Text = "Write Journal Entry to Log (Debug)";
            this.writeJournalToLogtoolStripMenuItem.Click += new System.EventHandler(this.writeJournalToLogtoolStripMenuItem_Click);
            // 
            // runActionsAcrossSelectionToolSpeechStripMenuItem
            // 
            this.runActionsAcrossSelectionToolSpeechStripMenuItem.Name = "runActionsAcrossSelectionToolSpeechStripMenuItem";
            this.runActionsAcrossSelectionToolSpeechStripMenuItem.Size = new System.Drawing.Size(387, 22);
            this.runActionsAcrossSelectionToolSpeechStripMenuItem.Text = "Run actions across selection for speech debugging (Debug)";
            this.runActionsAcrossSelectionToolSpeechStripMenuItem.Click += new System.EventHandler(this.runActionsAcrossSelectionToolStripMenuItem_Click);
            // 
            // copyJournalEntryToClipboardToolStripMenuItem
            // 
            this.copyJournalEntryToClipboardToolStripMenuItem.Name = "copyJournalEntryToClipboardToolStripMenuItem";
            this.copyJournalEntryToClipboardToolStripMenuItem.Size = new System.Drawing.Size(387, 22);
            this.copyJournalEntryToClipboardToolStripMenuItem.Text = "Copy journal entry to clipboard";
            this.copyJournalEntryToClipboardToolStripMenuItem.Click += new System.EventHandler(this.copyJournalEntryToClipboardToolStripMenuItem_Click);
            // 
            // createEditBookmarkToolStripMenuItem
            // 
            this.createEditBookmarkToolStripMenuItem.Name = "createEditBookmarkToolStripMenuItem";
            this.createEditBookmarkToolStripMenuItem.Size = new System.Drawing.Size(387, 22);
            this.createEditBookmarkToolStripMenuItem.Text = "Create/Edit Bookmark";
            this.createEditBookmarkToolStripMenuItem.Click += new System.EventHandler(this.createEditBookmarkToolStripMenuItem_Click);
            // 
            // toolTip
            // 
            this.toolTip.AutoPopDelay = 30000;
            this.toolTip.InitialDelay = 250;
            this.toolTip.ReshowDelay = 100;
            this.toolTip.ShowAlways = true;
            // 
            // dataViewScrollerPanel1
            // 
            this.dataViewScrollerPanel1.Controls.Add(this.vScrollBarCustom1);
            this.dataViewScrollerPanel1.Controls.Add(this.dataGridViewTravel);
            this.dataViewScrollerPanel1.Dock = System.Windows.Forms.DockStyle.Fill;
            this.dataViewScrollerPanel1.InternalMargin = new System.Windows.Forms.Padding(0, 0, 3, 0);
            this.dataViewScrollerPanel1.Location = new System.Drawing.Point(0, 32);
            this.dataViewScrollerPanel1.Name = "dataViewScrollerPanel1";
            this.dataViewScrollerPanel1.ScrollBarWidth = 20;
            this.dataViewScrollerPanel1.Size = new System.Drawing.Size(870, 578);
            this.dataViewScrollerPanel1.TabIndex = 28;
            this.dataViewScrollerPanel1.VerticalScrollBarDockRight = true;
            // 
            // vScrollBarCustom1
            // 
            this.vScrollBarCustom1.ArrowBorderColor = System.Drawing.Color.LightBlue;
            this.vScrollBarCustom1.ArrowButtonColor = System.Drawing.Color.LightGray;
            this.vScrollBarCustom1.ArrowColorScaling = 0.5F;
            this.vScrollBarCustom1.ArrowDownDrawAngle = 270F;
            this.vScrollBarCustom1.ArrowUpDrawAngle = 90F;
            this.vScrollBarCustom1.BorderColor = System.Drawing.Color.White;
            this.vScrollBarCustom1.FlatStyle = System.Windows.Forms.FlatStyle.System;
            this.vScrollBarCustom1.HideScrollBar = true;
            this.vScrollBarCustom1.LargeChange = 0;
            this.vScrollBarCustom1.Location = new System.Drawing.Point(847, 21);
            this.vScrollBarCustom1.Maximum = -1;
            this.vScrollBarCustom1.Minimum = 0;
            this.vScrollBarCustom1.MouseOverButtonColor = System.Drawing.Color.Green;
            this.vScrollBarCustom1.MousePressedButtonColor = System.Drawing.Color.Red;
            this.vScrollBarCustom1.Name = "vScrollBarCustom1";
            this.vScrollBarCustom1.Size = new System.Drawing.Size(20, 557);
            this.vScrollBarCustom1.SliderColor = System.Drawing.Color.DarkGray;
            this.vScrollBarCustom1.SmallChange = 1;
            this.vScrollBarCustom1.TabIndex = 4;
            this.vScrollBarCustom1.Text = "vScrollBarCustom1";
            this.vScrollBarCustom1.ThumbBorderColor = System.Drawing.Color.Yellow;
            this.vScrollBarCustom1.ThumbButtonColor = System.Drawing.Color.DarkBlue;
            this.vScrollBarCustom1.ThumbColorScaling = 0.5F;
            this.vScrollBarCustom1.ThumbDrawAngle = 0F;
            this.vScrollBarCustom1.Value = -1;
            this.vScrollBarCustom1.ValueLimited = -1;
            // 
            // dataGridViewTravel
            // 
            this.dataGridViewTravel.AllowUserToAddRows = false;
            this.dataGridViewTravel.AllowUserToDeleteRows = false;
            this.dataGridViewTravel.AutoSizeColumnsMode = System.Windows.Forms.DataGridViewAutoSizeColumnsMode.Fill;
            this.dataGridViewTravel.ColumnHeadersHeightSizeMode = System.Windows.Forms.DataGridViewColumnHeadersHeightSizeMode.AutoSize;
            this.dataGridViewTravel.Columns.AddRange(new System.Windows.Forms.DataGridViewColumn[] {
            this.ColumnTime,
            this.Icon,
            this.ColumnSystem,
            this.ColumnDistance,
            this.ColumnNote});
            this.dataGridViewTravel.ContextMenuStrip = this.historyContextMenu;
            this.dataGridViewTravel.Dock = System.Windows.Forms.DockStyle.Fill;
            this.dataGridViewTravel.Location = new System.Drawing.Point(0, 0);
            this.dataGridViewTravel.Name = "dataGridViewTravel";
            this.dataGridViewTravel.RowHeadersWidth = 100;
            this.dataGridViewTravel.ScrollBars = System.Windows.Forms.ScrollBars.None;
            this.dataGridViewTravel.Size = new System.Drawing.Size(847, 578);
            this.dataGridViewTravel.TabIndex = 3;
            this.dataGridViewTravel.CellClick += new System.Windows.Forms.DataGridViewCellEventHandler(this.dataGridViewTravel_CellClick);
            this.dataGridViewTravel.CellDoubleClick += new System.Windows.Forms.DataGridViewCellEventHandler(this.dataGridViewTravel_CellDoubleClick);
            this.dataGridViewTravel.RowPostPaint += new System.Windows.Forms.DataGridViewRowPostPaintEventHandler(this.dataGridViewTravel_RowPostPaint);
            this.dataGridViewTravel.SortCompare += new System.Windows.Forms.DataGridViewSortCompareEventHandler(this.dataGridViewTravel_SortCompare);
            this.dataGridViewTravel.KeyDown += new System.Windows.Forms.KeyEventHandler(this.dataGridViewTravel_KeyDown);
            this.dataGridViewTravel.KeyPress += new System.Windows.Forms.KeyPressEventHandler(this.dataGridViewTravel_KeyPress);
            this.dataGridViewTravel.KeyUp += new System.Windows.Forms.KeyEventHandler(this.dataGridViewTravel_KeyUp);
            this.dataGridViewTravel.MouseDown += new System.Windows.Forms.MouseEventHandler(this.dataGridViewTravel_MouseDown);
            // 
            // ColumnTime
            // 
            this.ColumnTime.HeaderText = "Time";
            this.ColumnTime.MinimumWidth = 50;
            this.ColumnTime.Name = "ColumnTime";
            this.ColumnTime.ReadOnly = true;
            // 
            // Icon
            // 
            this.Icon.FillWeight = 50F;
            this.Icon.HeaderText = "Event";
            this.Icon.MinimumWidth = 50;
            this.Icon.Name = "Icon";
            this.Icon.ReadOnly = true;
            this.Icon.SortMode = System.Windows.Forms.DataGridViewColumnSortMode.NotSortable;
            // 
            // ColumnSystem
            // 
            this.ColumnSystem.HeaderText = "Description";
            this.ColumnSystem.MinimumWidth = 50;
            this.ColumnSystem.Name = "ColumnSystem";
            this.ColumnSystem.ReadOnly = true;
            // 
            // ColumnDistance
            // 
            this.ColumnDistance.FillWeight = 200F;
            this.ColumnDistance.HeaderText = "Information";
            this.ColumnDistance.MinimumWidth = 50;
            this.ColumnDistance.Name = "ColumnDistance";
            this.ColumnDistance.ReadOnly = true;
            // 
            // ColumnNote
            // 
            this.ColumnNote.HeaderText = "Note";
            this.ColumnNote.MinimumWidth = 20;
            this.ColumnNote.Name = "ColumnNote";
            this.ColumnNote.ReadOnly = true;
            // 
            // runSelectionThroughInaraSystemToolStripMenuItem
            // 
            this.runSelectionThroughInaraSystemToolStripMenuItem.Name = "runSelectionThroughInaraSystemToolStripMenuItem";
            this.runSelectionThroughInaraSystemToolStripMenuItem.Size = new System.Drawing.Size(387, 22);
            this.runSelectionThroughInaraSystemToolStripMenuItem.Text = "Run selection through Inara System (Debug)";
            this.runSelectionThroughInaraSystemToolStripMenuItem.Click += new System.EventHandler(this.runSelectionThroughInaraSystemToolStripMenuItem_Click);
            // 
            // UserControlTravelGrid
            // 
            this.AutoScaleDimensions = new System.Drawing.SizeF(6F, 13F);
            this.AutoScaleMode = System.Windows.Forms.AutoScaleMode.Font;
            this.Controls.Add(this.dataViewScrollerPanel1);
            this.Controls.Add(this.TopPanel);
            this.Name = "UserControlTravelGrid";
            this.Size = new System.Drawing.Size(870, 610);
            this.TopPanel.ResumeLayout(false);
            this.TopPanel.PerformLayout();
            this.historyContextMenu.ResumeLayout(false);
            this.dataViewScrollerPanel1.ResumeLayout(false);
            ((System.ComponentModel.ISupportInitialize)(this.dataGridViewTravel)).EndInit();
            this.ResumeLayout(false);

        }

        #endregion

        private System.Windows.Forms.Panel TopPanel;
        private ExtendedControls.ButtonExt buttonFilter;
        private ExtendedControls.TextBoxBorder textBoxFilter;
        private System.Windows.Forms.Label labelSearch;
        internal ExtendedControls.ComboBoxCustom comboBoxHistoryWindow;
        private System.Windows.Forms.Label labelTime;
        private ExtendedControls.DataViewScrollerPanel dataViewScrollerPanel1;
        private ExtendedControls.VScrollBarCustom vScrollBarCustom1;
        public System.Windows.Forms.DataGridView dataGridViewTravel;
        private System.Windows.Forms.ContextMenuStrip historyContextMenu;
        private System.Windows.Forms.ToolStripMenuItem mapGotoStartoolStripMenuItem;
        private System.Windows.Forms.ToolStripMenuItem starMapColourToolStripMenuItem;
        private System.Windows.Forms.ToolStripMenuItem hideSystemToolStripMenuItem;
        private System.Windows.Forms.ToolStripMenuItem moveToAnotherCommanderToolStripMenuItem;
        private System.Windows.Forms.ToolStripMenuItem addToTrilaterationToolStripMenuItem;
        private System.Windows.Forms.ToolStripMenuItem trilaterationToolStripMenuItem;
        private System.Windows.Forms.ToolStripMenuItem wantedSystemsToolStripMenuItem;
        private System.Windows.Forms.ToolStripMenuItem bothToolStripMenuItem;
        private System.Windows.Forms.ToolStripMenuItem routeToolStripMenuItem;
        private System.Windows.Forms.ToolStripMenuItem viewOnEDSMToolStripMenuItem;
        private System.Windows.Forms.ToolStripMenuItem selectCorrectSystemToolStripMenuItem;
        private System.Windows.Forms.ToolStripMenuItem toolStripMenuItemStartStop;
        private System.Windows.Forms.ToolStripMenuItem removeJournalEntryToolStripMenuItem;
        private System.Windows.Forms.ToolTip toolTip;
        private ExtendedControls.ButtonExt buttonField;
        private System.Windows.Forms.ToolStripMenuItem sendUnsyncedScanToEDDNToolStripMenuItem;
        private System.Windows.Forms.ToolStripMenuItem runActionsOnThisEntryToolStripMenuItem;
        private System.Windows.Forms.ToolStripMenuItem setNoteToolStripMenuItem;
        private System.Windows.Forms.ToolStripMenuItem writeEventInfoToLogDebugToolStripMenuItem;
        private ExtendedControls.ButtonExt buttonExtExcel;
        private System.Windows.Forms.ToolStripMenuItem copyJournalEntryToClipboardToolStripMenuItem;
        private ExtendedControls.CheckBoxCustom checkBoxMoveToTop;
        private System.Windows.Forms.ToolStripMenuItem createEditBookmarkToolStripMenuItem;
        private System.Windows.Forms.ToolStripMenuItem writeJournalToLogtoolStripMenuItem;
        private System.Windows.Forms.ToolStripMenuItem runActionsAcrossSelectionToolSpeechStripMenuItem;
        private System.Windows.Forms.DataGridViewTextBoxColumn ColumnTime;
        private System.Windows.Forms.DataGridViewTextBoxColumn Icon;
        private System.Windows.Forms.DataGridViewTextBoxColumn ColumnSystem;
        private System.Windows.Forms.DataGridViewTextBoxColumn ColumnDistance;
        private System.Windows.Forms.DataGridViewTextBoxColumn ColumnNote;
        private System.Windows.Forms.ToolStripMenuItem removeSortingOfColumnsToolStripMenuItem;
        private System.Windows.Forms.ToolStripMenuItem runSelectionThroughInaraSystemToolStripMenuItem;
        private System.Windows.Forms.ToolStripMenuItem gotoEntryNumberToolStripMenuItem;
        private System.Windows.Forms.ToolStripMenuItem gotoNextStartStopMarkerToolStripMenuItem;
    }
}<|MERGE_RESOLUTION|>--- conflicted
+++ resolved
@@ -260,10 +260,6 @@
             this.runSelectionThroughInaraSystemToolStripMenuItem});
             this.historyContextMenu.Name = "historyContextMenu";
             this.historyContextMenu.Size = new System.Drawing.Size(388, 444);
-<<<<<<< HEAD
-            this.historyContextMenu.Size = new System.Drawing.Size(388, 466);
-=======
->>>>>>> 61a5ad46
             this.historyContextMenu.Opening += new System.ComponentModel.CancelEventHandler(this.historyContextMenu_Opening);
             // 
             // removeSortingOfColumnsToolStripMenuItem
