--- conflicted
+++ resolved
@@ -1594,10 +1594,7 @@
 
                                     updateSysCmd.Parameters["@EdsmId"].Value = system.id_edsm;
                                     updateSysCmd.Parameters["@EddbId"].Value = system.id_eddb;
-<<<<<<< HEAD
-=======
                                     updateSysCmd.ExecuteNonQuery();
->>>>>>> e7608373
 
                                     if (eddbid != 0)
                                     {
