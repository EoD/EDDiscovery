--- conflicted
+++ resolved
@@ -31,7 +31,7 @@
     [DebuggerDisplay("System {name} ({x,nq},{y,nq},{z,nq})")]
     public class SystemClass : EDDiscovery2.DB.InMemory.SystemClass
     {
-        const float XYZScalar = 128.0F;
+        const float XYZScalar = 128.0F;     // scaling between DB stored values and floats
 
         public SystemClass()
         {
@@ -619,35 +619,6 @@
             return lasttime;
         }
 
-        public static DateTime GetLastSystemModifiedTime()
-        {
-            DateTime lasttime = new DateTime(2010, 1, 1, 0, 0, 0);
-
-            try
-            {
-                using (SQLiteConnectionSystem cn = new SQLiteConnectionSystem())
-                {
-                    using (DbCommand cmd = cn.CreateCommand("SELECT UpdateTimestamp FROM EdsmSystems ORDER BY UpdateTimestamp DESC LIMIT 1"))
-                    {
-                        using (DbDataReader reader = cmd.ExecuteReader())
-                        {
-                            if (reader.Read() && System.DBNull.Value != reader["UpdateTimestamp"])
-                                lasttime = new DateTime(2015, 1, 1, 0, 0, 0, DateTimeKind.Utc) + TimeSpan.FromSeconds((long)reader["UpdateTimestamp"]);
-                        }
-                    }
-                }
-            }
-            catch (Exception ex)
-            {
-                System.Diagnostics.Trace.WriteLine("Exception : " + ex.Message);
-                System.Diagnostics.Trace.WriteLine(ex.StackTrace);
-            }
-
-            return lasttime;
-        }
-
-<<<<<<< HEAD
-=======
         // Systems in data dumps are now sorted by modify time ascending, so
         // the last inserted system should be the most recently modified system.
         public static DateTime GetLastSystemModifiedTimeFast()
@@ -677,20 +648,6 @@
             return lasttime;
         }
 
-        public static void TouchSystem(SQLiteConnectionSystem cn, string systemName)
-        {
-            foreach (long edsmid in GetEdsmIdsFromName(systemName))
-            {
-                using (DbCommand cmd = cn.CreateCommand("UPDATE EdsmSystems SET VersionTimestamp = @VersionTimestamp where EdsmId=@EdsmId"))
-                {
-                    cmd.AddParameterWithValue("@EdsmId", edsmid);
-                    cmd.AddParameterWithValue("@VersionTimestamp", DateTime.UtcNow.Subtract(new DateTime(2015, 1, 1)).TotalSeconds);
-                    cmd.ExecuteNonQuery();
-                }
-            }
-        }
-
->>>>>>> a2e97d21
         public static void GetSystemSqDistancesFrom(SortedList<double, ISystem> distlist, double x, double y, double z, int maxitems, bool removezerodiststar, 
                                                     double maxdist = 200 , SQLiteConnectionSystem cn = null)
         {
