﻿using EDDiscovery2.DB;
using Newtonsoft.Json;
using Newtonsoft.Json.Linq;
using System;
using System.Collections.Generic;
using System.Data;
using System.Data.Common;
using System.Diagnostics;
using System.Globalization;
using System.IO;
using System.Linq;
using System.Text;
using System.Windows.Forms;

namespace EDDiscovery.DB
{
    public enum DistancsEnum
    {
        Unknown = 0,
        EDSC = 1,
        RedWizzard =2,
        EDDiscovery = 3,
        EDDiscoverySubmitted = 4,

    }

    public class DistanceClass
    {
        public long id;
        public long id_edsm;
        public string NameA;
        public string NameB;
        public double Dist;
        public string CommanderCreate;
        public DateTime CreateTime;
        public DistancsEnum Status;

        public DistanceClass()
        {
        }

        public DistanceClass(DataRow dr)
        {
            id = (long)dr["id"];

            if (System.DBNull.Value != dr["id_edsm"])
                id_edsm = (long)dr["id_edsm"];

            NameA = (string)dr["NameA"];
            NameB = (string)dr["NameB"];
            Dist = Convert.ToDouble(dr["Dist"]);

            CommanderCreate = (string)dr["commanderCreate"];
            CreateTime = (DateTime)dr["CreateTime"];
            CreateTime = CreateTime.ToUniversalTime();
            Status = (DistancsEnum)(long)dr["status"];
        }

        public DistanceClass(DbDataReader dr)
        {
            id = (long)dr["id"];
            if (System.DBNull.Value != dr["id_edsm"])
                id_edsm = (long)dr["id_edsm"];

            NameA = (string)dr["NameA"];
            NameB = (string)dr["NameB"];
            Dist = Convert.ToDouble(dr["Dist"]);

            CommanderCreate = (string)dr["commanderCreate"];
            CreateTime = (DateTime)dr["CreateTime"];
            CreateTime = CreateTime.ToUniversalTime();
            Status = (DistancsEnum)(long)dr["status"];
        }

        public DistanceClass(JObject jo)
        {
            JObject sys1, sys2;
            sys1 = (JObject)jo["sys1"];
            sys2 = (JObject)jo["sys2"];
            JArray submitted_by = (JArray)jo["submitted_by"];

            id_edsm = jo["id"].Value<long>();

            NameA = sys1["name"].Value<string>();
            NameB = sys2["name"].Value<string>();
            Dist = jo["distance"].Value<float>();
            if (submitted_by != null && submitted_by.Count > 0)
            {
                CommanderCreate = submitted_by[0]["cmdrname"].Value<string>();
            }
            else
                CommanderCreate = "";

            CreateTime = jo["date"].Value<DateTime>();
            Status = DistancsEnum.EDSC;
        }

        public static bool Delete(DistancsEnum distsource)
        {
            using (SQLiteConnectionSystem cn = new SQLiteConnectionSystem())
            {
                using (DbCommand cmd = cn.CreateCommand("Delete from Distances where Status=@Status"))
                {
                    cmd.AddParameterWithValue("@Status", (int)distsource);
                    SQLiteDBClass.SQLNonQueryText(cn, cmd);
                }
            }

            return true;
        }

        public bool Store()
        {
            using (SQLiteConnectionSystem cn = new SQLiteConnectionSystem())
            {
                bool ret;
                ret = Store(cn);

                if (ret == true)
                {
                    using (DbCommand cmd2 = cn.CreateCommand("Select Max(id) as id from Distances"))
                    {
                        id = (long)SQLiteDBClass.SQLScalar(cn, cmd2);
                    }

                    return true;
                }

                return ret;
            }
        }

        private bool Store(SQLiteConnectionSystem cn, DbTransaction tn = null)
        {
            if (CommanderCreate == null)
                CommanderCreate = "";

            using (DbCommand cmd = cn.CreateCommand("Insert into Distances (NameA, NameB, Dist, CommanderCreate, CreateTime, Status, id_edsm) values (@NameA, @NameB, @Dist, @CommanderCreate, @CreateTime, @Status, @id_edsm)",tn))
            {
                cmd.AddParameterWithValue("@NameA", NameA);
                cmd.AddParameterWithValue("@NameB", NameB);
                cmd.AddParameterWithValue("@Dist", Dist);
                cmd.AddParameterWithValue("@CommanderCreate", CommanderCreate);
                cmd.AddParameterWithValue("@CreateTime", CreateTime);
                cmd.AddParameterWithValue("@Status", Status);
                cmd.AddParameterWithValue("@id_edsm", id_edsm);

                SQLiteDBClass.SQLNonQueryText(cn, cmd);
            }

            return true;

        }

        public bool Update()
        {
            using (SQLiteConnectionSystem cn = new SQLiteConnectionSystem())
            {
                return Update(cn);
            }
        }

        private bool Update(SQLiteConnectionSystem cn, DbTransaction tn = null)
        {
            using (DbCommand cmd = cn.CreateCommand("Update Distances  set NameA=@NameA, NameB=@NameB, Dist=@Dist, commandercreate=@commandercreate, CreateTime=@CreateTime, status=@status, id_edsm=@id_edsm  where ID=@id",tn))
            {
                cmd.AddParameterWithValue("@ID", id);
                cmd.AddParameterWithValue("@NameA", NameA);
                cmd.AddParameterWithValue("@NameB", NameB);
                cmd.AddParameterWithValue("@Dist", Dist);
                cmd.AddParameterWithValue("@CommanderCreate", CommanderCreate);
                cmd.AddParameterWithValue("@CreateTime", CreateTime);
                cmd.AddParameterWithValue("@Status", Status);
                cmd.AddParameterWithValue("@id_edsm", id_edsm);

                SQLiteDBClass.SQLNonQueryText(cn, cmd);
                return true;
            }
        }

        public static long GetTotalDistances()
        {
            long value = 0;

            try
            {
                using (SQLiteConnectionSystem cn = new SQLiteConnectionSystem())
                {
                    using (DbCommand cmd = cn.CreateCommand("select Count(*) from Distances"))
                    {
                        using (DbDataReader reader = cmd.ExecuteReader())
                        {
                            if (reader.Read())
                                value = (long)reader["Count(*)"];
                        }
                    }
                }
            }
            catch (Exception ex)
            {
                System.Diagnostics.Trace.WriteLine("Exception : " + ex.Message);
                System.Diagnostics.Trace.WriteLine(ex.StackTrace);
            }

            return value;
        }


        public bool Delete()
        {
            using (SQLiteConnectionSystem cn = new SQLiteConnectionSystem())
            {
                return Delete(cn);
            }
        }

        private bool Delete(SQLiteConnectionSystem cn)
        {
            using (DbCommand cmd = cn.CreateCommand("Delete From  Distances where ID=@id"))
            {
                cmd.AddParameterWithValue("@ID", id);

                SQLiteDBClass.SQLNonQueryText(cn, cmd);
                return true;
            }
        }

        public static DistanceClass GetDistanceClass(EDDiscovery2.DB.ISystem s1, EDDiscovery2.DB.ISystem s2)
        {
            if (s1 == null || s2 == null)
                return null;

            try
            {
                using (SQLiteConnectionSystem cn = new SQLiteConnectionSystem())
                {
                    using (DbCommand cmd = cn.CreateCommand("SELECT * FROM Distances WHERE (NameA = @NameA and NameB = @NameB) OR (NameA = @NameB and NameB = @NameA) limit 1"))
                    {
                        cmd.AddParameterWithValue("@NameA", s1.name);
                        cmd.AddParameterWithValue("@NameB", s2.name);

                        DataSet ds = SQLiteDBClass.SQLQueryText(cn, cmd);

                        if (ds.Tables.Count > 0 && ds.Tables[0].Rows.Count > 0)     // if found.
                        {
                            DistanceClass dist = new DistanceClass(ds.Tables[0].Rows[0]);
                            return dist;
                        }
                    }
                }
            }
            catch (Exception ex)
            {
                System.Diagnostics.Trace.WriteLine("Exception : " + ex.Message);
                System.Diagnostics.Trace.WriteLine(ex.StackTrace);
            }

            return null;
        }


        public static double FindDistance(EDDiscovery2.DB.ISystem s1, EDDiscovery2.DB.ISystem s2)
        {
            DistanceClass dst = GetDistanceClass(s1, s2);
            return (dst == null) ? -1 : dst.Dist;
        }

        public static List<DistanceClass> GetDistancesByStatus(int status)
        {
            List<DistanceClass> ldist = new List<DistanceClass>();

            try
            {
                using (SQLiteConnectionSystem cn = new SQLiteConnectionSystem())
                {
                    using (DbCommand cmd = cn.CreateCommand("select * from Distances WHERE status='" + status.ToString() + "'"))
                    {
                        DataSet ds = SQLiteDBClass.SQLQueryText(cn, cmd);

                        if (ds.Tables.Count > 0 && ds.Tables[0].Rows.Count > 0)
                        {
                            foreach (DataRow dr in ds.Tables[0].Rows)
                            {
                                DistanceClass dist = new DistanceClass(dr);
                                ldist.Add(dist);
                            }
                        }
                    }
                }
            }
            catch (Exception ex)
            {
                System.Diagnostics.Trace.WriteLine("Exception : " + ex.Message);
                System.Diagnostics.Trace.WriteLine(ex.StackTrace);
            }

            return ldist;
        }

        public static void FillVisitedSystems(List<VisitedSystemsClass> visitedSystems, bool usedb)
        {
            try
            {
                using (SQLiteConnectionSystem cn = new SQLiteConnectionSystem())
                {
                    DbCommand cmd = cn.CreateCommand("SELECT * FROM Distances WHERE(NameA = @NameA and NameB = @NameB) OR(NameA = @NameB and NameB = @NameA) limit 1");

                    for (int i = 1; i < visitedSystems.Count; i++)                 // now we filled in current system, fill in previous system (except for last)
                    {
                        VisitedSystemsClass cur = visitedSystems[i];
                        VisitedSystemsClass prev = visitedSystems[i - 1];
                        cur.prevSystem = prev.curSystem;

                        double dist = SystemClass.Distance(cur.curSystem, prev.curSystem);  // Try the easy way

                        if ( dist < 0 && usedb )     // failed, and use the db is allowed..
                        {
                            cmd.Parameters.Clear();
                            cmd.AddParameterWithValue("@NameA", cur.Name);
                            cmd.AddParameterWithValue("@NameB", prev.Name);

                            using (DbDataReader reader = cmd.ExecuteReader())
                            {
                                if (reader.Read())
                                {
                                    DistanceClass dst = new DistanceClass(reader);
                                    dist = dst.Dist;
                                }
                            }
                        }

                        if (dist > 0)
                            cur.strDistance = dist.ToString("0.00");
                    }
                }
            }
            catch (Exception ex)
            {
                System.Diagnostics.Trace.WriteLine("Exception : " + ex.Message);
                System.Diagnostics.Trace.WriteLine(ex.StackTrace);
            }
        }


        public static long ParseEDSMUpdateDistancesString(string json, ref string date, bool removenonedsmids, Func<bool> cancelRequested, Action<int, string> reportProgress)
        {
            JsonTextReader jr = new JsonTextReader(new StringReader(json));
            return ParseEDSMUpdateDistancesReader(jr, ref date, removenonedsmids, cancelRequested, reportProgress);
        }

        public static long ParseEDSMUpdateDistancesFile(string filename, ref string date, bool removenonedsmids, Func<bool> cancelRequested, Action<int, string> reportProgress)
        {
            StreamReader sr = new StreamReader(filename);         // read directly from file..
            JsonTextReader jr = new JsonTextReader(sr);
            return ParseEDSMUpdateDistancesReader(jr, ref date, removenonedsmids, cancelRequested, reportProgress);
        }

        private static long ParseEDSMUpdateDistancesReader(JsonTextReader jr, ref string date , bool removenonedsmids, Func<bool> cancelRequested, Action<int, string> reportProgress)
        {
            List<DistanceClass> toupdate = new List<DistanceClass>();
            List<DistanceClass> newpairs = new List<DistanceClass>();
            DateTime maxdate = DateTime.Parse(date, new CultureInfo("sv-SE"));

            bool emptydatabase = GetTotalDistances() == 0;            // if empty database, we can skip the lookup

            using (SQLiteConnectionSystem cn = new SQLiteConnectionSystem())  // open the db 
            {
                int c = 0;

                DbCommand cmd = null;

                int lasttc = Environment.TickCount;

                try
                {
                    cmd = cn.CreateCommand("select * from Distances where id_edsm=@id limit 1");   // 1 return matching

                    while (jr.Read() && !cancelRequested())
                    {
                        if (jr.TokenType == JsonToken.StartObject)
                        {
                            JObject jo = JObject.Load(jr);

                            DistanceClass dc = new DistanceClass(jo);

                            if (dc.CreateTime.Subtract(maxdate).TotalSeconds > 0)
                                maxdate = dc.CreateTime;

                            if (++c % 10000 == 0)
                            {
                                Console.WriteLine("Dist Count " + c + " Delta " + (Environment.TickCount - lasttc) + " newpairs " + newpairs.Count + " update " + toupdate.Count());
                                reportProgress(-1, $"Reading EDSM distances: {c} processed, {newpairs.Count} new, {toupdate.Count} to update");
                                lasttc = Environment.TickCount;
                            }

                            if (emptydatabase)                                                  // empty DB, just store..
                            {
                                newpairs.Add(dc);
                            }
                            else
                            {
                                cmd.Parameters.Clear();
                                cmd.AddParameterWithValue("id", dc.id_edsm);

                                using (DbDataReader reader1 = cmd.ExecuteReader())              // see if ESDM ID is there..
                                {
                                    if (reader1.Read())                                          // its there..
                                    {
                                        DistanceClass dbdc = new DistanceClass(reader1);

                                        // see if EDSM data changed..
                                        if (!dbdc.NameA.Equals(dc.NameA) || !dbdc.NameB.Equals(dc.NameB) || Math.Abs(dbdc.Dist - dc.Dist) > 0.05)
                                        {
                                            dbdc.NameA = dc.NameA;
                                            dbdc.NameB = dc.NameB;
                                            dbdc.Dist = dc.Dist;
                                            toupdate.Add(dbdc);
                                        }
                                    }
                                    else                                                                  // not in database..
                                    {
                                        //Console.WriteLine("Add new system " + system.name);
                                        newpairs.Add(dc);
                                    }
                                }
                            }
                        }
                    }
                }
                catch
                {
                    MessageBox.Show("There is a problem using the EDSM distance file." + Environment.NewLine +
                                    "Please perform a manual EDSM distance sync (see Admin menu) next time you run the program ", "ESDM Sync Error");
                }
                finally
                {
                    if (cmd != null) cmd.Dispose();
                }
            }

<<<<<<< HEAD
            using (SQLiteConnectionSystem cn2 = new SQLiteConnectionSystem())  // open the db
=======
            if (cancelRequested())
            {
                return 0;
            }

            using (SQLiteConnectionED cn2 = new SQLiteConnectionED())  // open the db
>>>>>>> 52f7c6dc
            {
                if (toupdate.Count > 0)
                {
                    reportProgress(-1, $"Updating EDSM distances: {toupdate.Count} distances to update");
                    using (DbTransaction transaction = cn2.BeginTransaction())
                    {
                        foreach (DistanceClass dc in toupdate)
                            dc.Update(cn2, transaction);

                        transaction.Commit();
                    }
                }

                if (cancelRequested())
                {
                    return toupdate.Count();
                }

                if (newpairs.Count > 0)
                {
                    int count = 0;

                    while (count < newpairs.Count())
                    {
                        using (DbTransaction transaction = cn2.BeginTransaction())
                        {
                            while (count < newpairs.Count())
                            {
                                newpairs[count].Store(cn2, transaction);

                                if (++count % 10000 == 0)
                                    break;
                            }

                            reportProgress(count * 100 / newpairs.Count, $"Adding EDSM distances: {count} added");
                            Console.WriteLine("EDSM Dist Store Count " + count);
                            transaction.Commit();
                        }

                        if (cancelRequested())
                        {
                            return toupdate.Count() + count;
                        }
                    }
                }

                if (removenonedsmids)                            // done on a full sync..
                {
                    reportProgress(-1, "Removing distances without an ID");
                    Console.WriteLine("Delete old ones");
                    using (DbCommand cmddel = cn2.CreateCommand("Delete from Distances where id_edsm is null"))
                    {
                        SQLiteDBClass.SQLNonQueryText(cn2, cmddel);
                    }
                }
            }

            date = maxdate.ToString("yyyy-MM-dd HH:mm:ss", CultureInfo.InvariantCulture);
            return toupdate.Count + newpairs.Count;
        }
    }
}<|MERGE_RESOLUTION|>--- conflicted
+++ resolved
@@ -438,16 +438,12 @@
                 }
             }
 
-<<<<<<< HEAD
+            if (cancelRequested())
+            {
+                return 0;
+            }
+
             using (SQLiteConnectionSystem cn2 = new SQLiteConnectionSystem())  // open the db
-=======
-            if (cancelRequested())
-            {
-                return 0;
-            }
-
-            using (SQLiteConnectionED cn2 = new SQLiteConnectionED())  // open the db
->>>>>>> 52f7c6dc
             {
                 if (toupdate.Count > 0)
                 {
