--- conflicted
+++ resolved
@@ -1097,23 +1097,15 @@
             {
                 using (var conn = new SQLiteConnectionSystem())
                 {
-<<<<<<< HEAD
-                    DropSystemsTableIndexes();
-                    ExecuteQuery(conn, "DROP TABLE IF EXISTS Systems");
-                    ExecuteQuery(conn, "ALTER TABLE Systems_temp RENAME TO Systems");
-                    ExecuteQuery(conn, "VACUUM");
-                    CreateSystemsTableIndexes();
-=======
                     using (var txn = conn.BeginTransaction())
                     {
                         DropSystemsTableIndexes();
                         ExecuteQuery(conn, "DROP TABLE IF EXISTS Systems");
                         ExecuteQuery(conn, "ALTER TABLE Systems_temp RENAME TO Systems");
-                        //ExecuteQuery(conn, "VACUUM");
-                        CreateSystemsTableIndexes();
                         txn.Commit();
                     }
->>>>>>> 41082b58
+                    ExecuteQuery(conn, "VACUUM");
+                    CreateSystemsTableIndexes();
                 }
             }
         }
