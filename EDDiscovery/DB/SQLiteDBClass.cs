--- conflicted
+++ resolved
@@ -490,115 +490,10 @@
     [Flags]
     public enum EDDSqlDbSelection
     {
-<<<<<<< HEAD
         None = 0,
         EDDiscovery = 1,
         EDDUser = 2,
         EDDSystem = 4
-=======
-        private static ReaderWriterLockSlim _schemaLock = new ReaderWriterLockSlim(LockRecursionPolicy.SupportsRecursion);
-
-        public class SchemaLock : IDisposable
-        {
-            public SchemaLock()
-            {
-                if (_schemaLock.RecursiveReadCount != 0)
-                {
-                    throw new InvalidOperationException("Cannot take a schema lock while holding an open database connection");
-                }
-
-                _schemaLock.EnterWriteLock();
-            }
-
-            public void Dispose()
-            {
-                if (_schemaLock.IsWriteLockHeld)
-                {
-                    _schemaLock.ExitWriteLock();
-                }
-            }
-        }
-
-        //static Object monitor = new Object();                 // monitor disabled for now - it will prevent SQLite DB locked errors but 
-        // causes the program to become unresponsive during big DB updates
-        private DbConnection _cn;
-
-        public SQLiteConnectionED()
-        {
-            bool locktaken = false;
-            try
-            {
-                _schemaLock.EnterReadLock();
-                locktaken = true;
-
-                // System.Threading.Monitor.Enter(monitor);
-                //Console.WriteLine("Connection open " + System.Threading.Thread.CurrentThread.Name);
-                _cn = SQLiteDBClass.CreateCN();
-                _cn.Open();
-            }
-            catch
-            {
-                if (locktaken)
-                {
-                    _schemaLock.ExitReadLock();
-                }
-
-                throw;
-            }
-        }
-
-        public DbCommand CreateCommand(string cmd, DbTransaction tn = null)
-        {
-            return new SQLiteCommandED(_cn.CreateCommand(cmd), tn);
-        }
-
-        public DbTransaction BeginTransaction(IsolationLevel isolevel)
-        {
-            // Take the transaction lock before beginning the
-            // transaction to avoid a deadlock
-            var txnlock = new SQLiteTxnLockED();
-            txnlock.Open();
-            return new SQLiteTransactionED(_cn.BeginTransaction(isolevel), txnlock);
-        }
-
-        public DbTransaction BeginTransaction()
-        {
-            // Take the transaction lock before beginning the
-            // transaction to avoid a deadlock
-            var txnlock = new SQLiteTxnLockED();
-            txnlock.Open();
-            return new SQLiteTransactionED(_cn.BeginTransaction(), txnlock);
-        }
-
-        public void Dispose()
-        {
-            Dispose(true);
-        }
-        
-        // disposing: true if Dispose() was called, false
-        // if being finalized by the garbage collector
-        protected void Dispose(bool disposing)
-        {
-            if (disposing)
-            {
-                if (_cn != null)
-                {
-                    _cn.Close();
-                    _cn.Dispose();
-                    _cn = null;
-                }
-
-                if (_schemaLock.IsReadLockHeld)
-                {
-                    _schemaLock.ExitReadLock();
-                }
-            }
-            else
-            {
-                Trace.WriteLine("Database connection leaked");
-            }
-        }
->>>>>>> d284f820
     }
 
 
@@ -1161,7 +1056,7 @@
 
         public static void CreateTempSystemsTable()
         {
-            using (var conn = new SQLiteConnectionED())
+            using (var conn = new SQLiteConnectionSystem())
             {
                 ExecuteQuery(conn, "DROP TABLE IF EXISTS Systems_temp");
                 ExecuteQuery(conn,
@@ -1200,12 +1095,12 @@
         {
             using (var slock = new SQLiteConnectionED.SchemaLock())
             {
-                using (var conn = new SQLiteConnectionED())
+                using (var conn = new SQLiteConnectionSystem())
                 {
                     DropSystemsTableIndexes();
                     ExecuteQuery(conn, "DROP TABLE IF EXISTS Systems");
                     ExecuteQuery(conn, "ALTER TABLE Systems_temp RENAME TO Systems");
-                    //ExecuteQuery(conn, "VACUUM");
+                    ExecuteQuery(conn, "VACUUM");
                     CreateSystemsTableIndexes();
                 }
             }
