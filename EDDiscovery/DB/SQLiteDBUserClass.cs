--- conflicted
+++ resolved
@@ -62,18 +62,14 @@
                 if (dbver < 106)
                     UpgradeUserDB106(conn);
 
-<<<<<<< HEAD
-                if (dbver < 120)
-                    UpgradeUserDB120(conn);
-=======
                 if (dbver < 107)
                     UpgradeUserDB107(conn);
 
                 if (dbver < 108)
                     UpgradeUserDB108(conn);
 
-
->>>>>>> 297b0b94
+                if (dbver < 109)
+                    UpgradeUserDB109(conn);
 
                 CreateUserDBTableIndexes();
 
@@ -219,23 +215,6 @@
         }
 
 
-<<<<<<< HEAD
-// TBD - clash - need to merge first
-        private static void UpgradeUserDB120(SQLiteConnectionUser conn)
-        {
-            string query1 = "CREATE TABLE MaterialsCommodities ( " +
-                "Id INTEGER NOT NULL PRIMARY KEY AUTOINCREMENT, " +
-                "Category TEXT NOT NULL, " +
-                "Name TEXT NOT NULL COLLATE NOCASE, " +
-                "Type TEXT NOT NULL COLLATE NOCASE," +
-                "UNIQUE(Category,Name)" +
-                ") ";
-
-            SQLiteDBClass.PerformUpgrade(conn, 120, true, false, new[] { query1 });
-            EDDiscovery2.DB.MaterialCommodities.SetUpInitialTable();
-        }
-
-=======
         private static void UpgradeUserDB107(SQLiteConnectionED conn)
         {
             string query1 = "ALTER TABLE Commanders ADD COLUMN SyncToEdsm INTEGER NOT NULL DEFAULT 1";
@@ -294,8 +273,20 @@
             });
         }
 
-
->>>>>>> 297b0b94
+        private static void UpgradeUserDB109(SQLiteConnectionUser conn)
+        {
+            string query1 = "CREATE TABLE MaterialsCommodities ( " +
+                "Id INTEGER NOT NULL PRIMARY KEY AUTOINCREMENT, " +
+                "Category TEXT NOT NULL, " +
+                "Name TEXT NOT NULL COLLATE NOCASE, " +
+                "Type TEXT NOT NULL COLLATE NOCASE," +
+                "UNIQUE(Category,Name)" +
+                ") ";
+
+            SQLiteDBClass.PerformUpgrade(conn, 109, true, false, new[] { query1 });
+            EDDiscovery2.DB.MaterialCommodities.SetUpInitialTable();
+        }
+
         private static void DropOldUserTables(SQLiteConnectionUser conn)
         {
             string[] queries = new[]
