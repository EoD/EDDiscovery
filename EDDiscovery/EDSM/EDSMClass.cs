﻿using EDDiscovery;
using EDDiscovery.DB;
using EDDiscovery2.DB;
using EDDiscovery2.EDDB;
using EDDiscovery2.HTTP;
using Newtonsoft.Json.Linq;
using System;
using System.Collections.Generic;
using System.Diagnostics;
using System.Globalization;
using System.IO;
using System.IO.Compression;
using System.Linq;
using System.Net;
using System.Reflection;
using System.Text;
using System.Web;
using System.Windows.Forms;

namespace EDDiscovery2.EDSM
{
    class EDSMClass : HttpCom
    {
        public string commanderName;
        public string apiKey;

        private readonly string fromSoftwareVersion;
        private readonly string fromSoftware;
        private string EDSMDistancesFileName;

        public EDSMClass()
        {
            fromSoftware = "EDDiscovery";
            _serverAddress = "https://www.edsm.net/";
            EDSMDistancesFileName = Path.Combine(Tools.GetAppDataDirectory(), "EDSMDistances.json");

            var assemblyFullName = Assembly.GetExecutingAssembly().FullName;
            fromSoftwareVersion = assemblyFullName.Split(',')[1].Split('=')[1];
        }
        
        public string SubmitDistances(string cmdr, string from, string to, double dist)
        {
            return SubmitDistances(cmdr, from, new Dictionary<string, double> { { to, dist } });
        }

        public string SubmitDistances(string cmdr, string from, Dictionary<string, double> distances)
        {
            CultureInfo culture = new CultureInfo("en-US");
            string query = "{\"ver\":2," + " \"commander\":\"" + cmdr + "\", \"fromSoftware\":\"" + fromSoftware + "\",  \"fromSoftwareVersion\":\"" + fromSoftwareVersion + "\", \"p0\": { \"name\": \"" + from + "\" },   \"refs\": [";

            var counter = 0;
            foreach (var item in distances)
            {
                if (counter++ > 0)
                {
                    query += ",";
                }

                var to = item.Key;
                var distance = item.Value.ToString("0.00", culture);

                query += " { \"name\": \"" + to + "\",  \"dist\": " + distance + " } ";
            }


            query += "] } ";

            var response = RequestPost("{ \"data\": " + query + " }", "api-v1/submit-distances");
            var data = response.Body;
            return response.Body;
        }


        public bool ShowDistanceResponse(string json, out string respstr, out Boolean trilOK)
        {
            bool retval = true;
            JObject edsm = null;
            trilOK = false;

            respstr = "";

            try
            {
                if (json == null)
                    return false;

                edsm = (JObject)JObject.Parse(json);

                if (edsm == null)
                    return false;

                JObject basesystem = (JObject)edsm["basesystem"];
                JArray distances = (JArray)edsm["distances"];


                if (distances != null)
                    foreach (var st in distances)
                    {
                        int statusnum = st["msgnum"].Value<int>();

                        if (statusnum == 201)
                            retval = false;

                        respstr += "Status " + statusnum.ToString() + " : " + st["msg"].Value<string>() + Environment.NewLine;

                    }

                if (basesystem != null)
                {

                    int statusnum = basesystem["msgnum"].Value<int>();

                    if (statusnum == 101)
                        retval = false;

                    if (statusnum == 102 || statusnum == 104)
                        trilOK = true;

                    respstr += "System " + statusnum.ToString() + " : " + basesystem["msg"].Value<string>() + Environment.NewLine;
                }

                return retval;
            }
            catch (Exception ex)
            {
                respstr += "Exception in ShowDistanceResponse: " + ex.Message;
                return false;
            }
        }

        

        public string RequestSystems(string date)
        {
            DateTime dtDate = DateTime.ParseExact(date, "yyyy-MM-dd HH:mm:ss", CultureInfo.InvariantCulture, DateTimeStyles.AssumeUniversal).ToLocalTime();

            if (dtDate.Subtract(new DateTime(2015, 5, 10)).TotalDays < 0)
                date = "2015-05-10 00:00:00";

            string query = "api-v1/systems" + "?startdatetime=" + HttpUtility.UrlEncode(date) + "&coords=1&submitted=1&known=1&showId=1";
            var response = RequestGet(query);
            return response.Body;
        }

        public string RequestDistances(string date)
        {
            string query;
            query = "?showId=1 & submitted=1 & startdatetime=" + HttpUtility.UrlEncode(date);

            var response = RequestGet("api-v1/distances" + query );
            return response.Body;
        }

        public string GetEDSMDistances()            // download a file of distances..
        {
            if (File.Exists(EDSMDistancesFileName))
                File.Delete(EDSMDistancesFileName);
            if (File.Exists(EDSMDistancesFileName + ".etag"))
                File.Delete(EDSMDistancesFileName + ".etag");

            if (EDDBClass.DownloadFile("https://www.edsm.net/dump/distances.json", EDSMDistancesFileName))
                return EDSMDistancesFileName;
            else
                return null;
        }
        
        internal long GetNewSystems(Func<bool> cancelRequested, Action<int, string> reportProgress)
        {
            string lstsyst;

            DateTime NewSystemTime;

            if (SystemClass.GetTotalSystems() == 0)
            {
                lstsyst = "2010-01-01 00:00:00";
            }
            else
            {
                NewSystemTime = SystemClass.GetLastSystemEntryTime();
                lstsyst = NewSystemTime.ToString("yyyy-MM-dd HH:mm:ss", CultureInfo.InvariantCulture);
                lstsyst = SQLiteDBClass.GetSettingString("EDSMLastSystems", lstsyst);
                DateTime lstsystdate;

                if (lstsyst.Equals("2010-01-01 00:00:00") || !DateTime.TryParseExact(lstsyst, "yyyy-MM-dd HH:mm:ss", CultureInfo.InvariantCulture, DateTimeStyles.AssumeUniversal, out lstsystdate))
                    lstsyst = NewSystemTime.ToString("yyyy-MM-dd HH:mm:ss", CultureInfo.InvariantCulture);
            }

            Console.WriteLine("EDSM Check date" + lstsyst);

            string json = RequestSystems(lstsyst);

<<<<<<< HEAD
            string date = "2010-01-01 00:00:00";
            long updates = SystemClass.ParseEDSMUpdateSystemsString(json, ref date , false , cancelRequested, reportProgress);
            SQLiteDBClass.PutSettingString("EDSMLastSystems", date);
=======
            long updates = 0;

            if (json != null)       // bad download could cause this..
            {
                string date = SQLiteDBClass.GetSettingString("EDSMLastSystems", "2000-01-02 00:00:00"); // Latest time from RW file.
                updates = SystemClass.ParseEDSMUpdateSystemsString(json, ref date, false, discoveryform);
                SQLiteDBClass.PutSettingString("EDSMLastSystems", date);
            }
            else
                discoveryform.LogLine("Download of EDSM systems from the server failed, will try next time program is run");
>>>>>>> bad434c1

            return updates;
        }


        internal string GetHiddenSystems()
        {
            try
            {
                string edsmhiddensystems = Path.Combine(Tools.GetAppDataDirectory(), "edsmhiddensystems.json");
                bool newfile = false;
                EDDBClass.DownloadFile("https://www.edsm.net/api-v1/hidden-systems?showId=1", edsmhiddensystems, out newfile);

                string json = EDDiscovery.EDDiscoveryForm.LoadJsonFile(edsmhiddensystems);

                return json;
            }
            
            catch (Exception ex)
            {
                Trace.WriteLine($"Exception: {ex.Message}");
                Trace.WriteLine($"ETrace: {ex.StackTrace}");
                return null;
            }
        
        }

        public List<DistanceClass> GetDistances(string systemname)
        {
            List<DistanceClass> listDistances = new List<DistanceClass>();
            try
            {
                string query;
                query = "?sysname=" + HttpUtility.UrlEncode(systemname) + "&coords=1&distances=1&submitted=1";

                var response = RequestGet("api-v1/system" + query);
                var json = response.Body;

                //https://www.edsm.net/api-v1/system?sysname=Col+359+Sector+CP-Y+c1-18&coords=1&include_hidden=1&distances=1&submitted=1

                if (json.Length > 1)
                {
                    JObject ditancesresp = (JObject)JObject.Parse(json);

                    JArray distances = (JArray)ditancesresp["distances"];

                    if (distances != null)
                    {
                        foreach (JObject jo in distances)
                        {
                            DistanceClass dc = new DistanceClass();

                            dc.NameA = systemname;
                            dc.NameB = jo["name"].Value<string>();
                            dc.Dist = jo["dist"].Value<float>();
//                            dc.CommanderCreate = jo[]

                            listDistances.Add(dc);
                        }
                    }
                }
            }
            catch
            {
            }
            return listDistances;
        }

        public int GetComments(DateTime starttime, out List<SystemNoteClass> notes)
        {
            notes = new List<SystemNoteClass>();

            var json = GetComments(starttime);
            if (json == null)
            {
                return 0;
            }

            JObject msg = JObject.Parse(json);
            int msgnr = msg["msgnum"].Value<int>();

            JArray comments = (JArray)msg["comments"];
            if (comments != null)
            {
                foreach (JObject jo in comments)
                {
                    SystemNoteClass note = new SystemNoteClass();
                    note.Name = jo["system"].Value<string>();
                    note.Note = jo["comment"].Value<string>();
                    note.Time = DateTime.ParseExact(jo["lastUpdate"].Value<string>(), "yyyy-MM-dd HH:mm:ss", CultureInfo.InvariantCulture, DateTimeStyles.AssumeUniversal).ToLocalTime();
                    notes.Add(note);
                }
            }

            return msgnr;
        }

        public string GetComments(DateTime starttime)
        {
            string query = "get-comments?startdatetime=" + HttpUtility.UrlEncode(starttime.ToString("yyyy-MM-dd HH:mm:ss", CultureInfo.InvariantCulture)) + "&apiKey=" + apiKey + "&commanderName=" + HttpUtility.UrlEncode(commanderName);
            //string query = "get-comments?apiKey=" + apiKey + "&commanderName=" + HttpUtility.UrlEncode(commanderName);
            var response = RequestGet("api-logs-v1/" + query);
            return response.Body;
        }


        public string GetComment(string systemName)
        {
            string query;
            query = "get-comment?systemName=" + HttpUtility.UrlEncode(systemName);

            var response = RequestGet("api-logs-v1/" + query);
            return response.Body;
        }

        public string SetComment(SystemNoteClass sn)
        {
            string query;
            query = "set-comment?systemName=" + HttpUtility.UrlEncode(sn.Name) + "&commanderName=" + HttpUtility.UrlEncode(commanderName) + "&apiKey=" + apiKey + "&comment=" + HttpUtility.UrlEncode(sn.Note);
            var response = RequestGet("api-logs-v1/" + query);
            return response.Body;
        }

        public string SetLog(string systemName, DateTime dateVisited)
        {
            string query;
            query = "set-log?systemName=" + HttpUtility.UrlEncode(systemName) + "&commanderName=" + HttpUtility.UrlEncode(commanderName) + "&apiKey=" + apiKey +
                 "&fromSoftware=" + HttpUtility.UrlEncode(fromSoftware) + "&fromSoftwareVersion=" + HttpUtility.UrlEncode(fromSoftwareVersion) +
                  "&dateVisited=" + HttpUtility.UrlEncode(dateVisited.ToUniversalTime().ToString("yyyy-MM-dd HH:mm:ss", CultureInfo.InvariantCulture));
            var response = RequestGet("api-logs-v1/" + query);
            return response.Body;
        }

        public string SetLogWithPos(string systemName, DateTime dateVisited, double x, double y, double z)
        {
            var culture = new System.Globalization.CultureInfo("en-US");
            string query;
            query = "set-log?systemName=" + HttpUtility.UrlEncode(systemName) + "&commanderName=" + HttpUtility.UrlEncode(commanderName) + "&apiKey=" + apiKey +
                 "&fromSoftware=" + HttpUtility.UrlEncode(fromSoftware) + "&fromSoftwareVersion=" + HttpUtility.UrlEncode(fromSoftwareVersion) +
                 "&x=" + HttpUtility.UrlEncode(x.ToString(culture)) + "&y=" + HttpUtility.UrlEncode(y.ToString(culture)) + "&z=" + HttpUtility.UrlEncode(z.ToString(culture)) +
                  "&dateVisited=" + HttpUtility.UrlEncode(dateVisited.ToUniversalTime().ToString("yyyy-MM-dd HH:mm:ss", CultureInfo.InvariantCulture));
            var response = RequestGet("api-logs-v1/" + query);
            return response.Body;
        }

        public int GetLogs(DateTime starttime, out List<VisitedSystemsClass> log)
        {
            log = new List<VisitedSystemsClass>();

            string query = "get-logs?startdatetime=" + HttpUtility.UrlEncode(starttime.ToString("yyyy-MM-dd HH:mm:ss", CultureInfo.InvariantCulture)) + "&apiKey=" + apiKey + "&commanderName=" + HttpUtility.UrlEncode(commanderName);
            //string query = "get-logs?apiKey=" + apiKey + "&commanderName=" + HttpUtility.UrlEncode(commanderName);
            var response = RequestGet("api-logs-v1/" + query);
            var json = response.Body;

            if (json == null)
                return 0;

            JObject msg = JObject.Parse(json);
            int msgnr = msg["msgnum"].Value<int>();

            JArray logs = (JArray)msg["logs"];

            if (logs != null)
            {
                foreach (JObject jo in logs)
                {
                    VisitedSystemsClass pos = new VisitedSystemsClass();


                    pos.Name = jo["system"].Value<string>();
                    string str = jo["date"].Value<string>();

                    pos.Time = DateTime.ParseExact(str, "yyyy-MM-dd HH:mm:ss", CultureInfo.InvariantCulture, DateTimeStyles.AssumeUniversal).ToLocalTime();

                    log.Add(pos);
              
                }
            }

            return msgnr;
        }

        public bool IsKnownSystem(string sysName)
        {
            string query = "system?sysname=" + HttpUtility.UrlEncode(sysName) + "&commanderName=" + HttpUtility.UrlEncode(commanderName) + "&apiKey=" + apiKey;
            var response = RequestGet("api-v1/" + query);
            var json = response.Body;
            if (json == null)
                return false;

            return (json.ToString() != "[]");
        }

        public List<String> GetPushedSystems()
        {
            List<String> systems = new List<string>();
            string query = "api-v1/systems?pushed=1";

            var response = RequestGet(query);
            var json = response.Body;
            if (json == null)
                return systems;

            JArray msg = JArray.Parse(json);

            if (msg != null)
            {
                foreach (JObject sysname in msg)
                {
                    systems.Add(sysname["name"].ToString());
                }
            }
                    return systems;



        }

        public bool ShowSystemInEDSM(string sysName, long? id_edsm = null)
        {
            string url = GetUrlToEDSMSystem(sysName, id_edsm);
            if (string.IsNullOrEmpty(url))
            {
                return false;
            }
            else
            {
                System.Diagnostics.Process.Start(url);
            }
            return true;
        }

        public string GetUrlToEDSMSystem(string sysName, long? id_edsm = null)
        {
            string sysID;
            string encodedSys = HttpUtility.UrlEncode(sysName);

            if (id_edsm != null)
            {
                sysID = id_edsm.ToString();
            }
            else
            {
                string query = "system?sysname=" + encodedSys + "&commanderName=" + HttpUtility.UrlEncode(commanderName) + "&apiKey=" + apiKey + "&showId=1";
                var response = RequestGet("api-v1/" + query);
                var json = response.Body;
                if (json == null || json.ToString() == "[]")
                    return "";

                JObject msg = JObject.Parse(json);
                sysID = msg["id"].Value<string>();
            }

            string url = "https://www.edsm.net/show-system/index/id/" + sysID + "/name/" + encodedSys;
            return url;
        }

    }
}<|MERGE_RESOLUTION|>--- conflicted
+++ resolved
@@ -164,7 +164,7 @@
                 return null;
         }
         
-        internal long GetNewSystems(Func<bool> cancelRequested, Action<int, string> reportProgress)
+        internal long GetNewSystems(EDDiscoveryForm discoveryform, Func<bool> cancelRequested, Action<int, string> reportProgress)
         {
             string lstsyst;
 
@@ -189,22 +189,16 @@
 
             string json = RequestSystems(lstsyst);
 
-<<<<<<< HEAD
-            string date = "2010-01-01 00:00:00";
-            long updates = SystemClass.ParseEDSMUpdateSystemsString(json, ref date , false , cancelRequested, reportProgress);
-            SQLiteDBClass.PutSettingString("EDSMLastSystems", date);
-=======
             long updates = 0;
 
             if (json != null)       // bad download could cause this..
             {
                 string date = SQLiteDBClass.GetSettingString("EDSMLastSystems", "2000-01-02 00:00:00"); // Latest time from RW file.
-                updates = SystemClass.ParseEDSMUpdateSystemsString(json, ref date, false, discoveryform);
+                updates = SystemClass.ParseEDSMUpdateSystemsString(json, ref date, false, discoveryform, cancelRequested, reportProgress);
                 SQLiteDBClass.PutSettingString("EDSMLastSystems", date);
             }
             else
                 discoveryform.LogLine("Download of EDSM systems from the server failed, will try next time program is run");
->>>>>>> bad434c1
 
             return updates;
         }
