﻿/*
 * Copyright © 2016 EDDiscovery development team
 *
 * Licensed under the Apache License, Version 2.0 (the "License"); you may not use this
 * file except in compliance with the License. You may obtain a copy of the License at
 *
 * http://www.apache.org/licenses/LICENSE-2.0
 * 
 * Unless required by applicable law or agreed to in writing, software distributed under
 * the License is distributed on an "AS IS" BASIS, WITHOUT WARRANTIES OR CONDITIONS OF
 * ANY KIND, either express or implied. See the License for the specific language
 * governing permissions and limitations under the License.
 * 
 * EDDiscovery is not affiliated with Fronter Developments plc.
 */
using EDDiscovery;
using EDDiscovery.DB;
using EDDiscovery.EliteDangerous.JournalEvents;
using EDDiscovery2.DB;
using EDDiscovery2.HTTP;
using Newtonsoft.Json.Linq;
using System;
using System.Collections.Generic;
using System.Diagnostics;
using System.Globalization;
using System.IO;
using System.IO.Compression;
using System.Linq;
using System.Net;
using System.Reflection;
using System.Text;
using System.Web;
using System.Windows.Forms;

namespace EDDiscovery2.EDSM
{
    public class EDSMClass : HttpCom
    {
        public string commanderName;
        public string apiKey;
        public bool IsApiKeySet { get { return !(string.IsNullOrEmpty(commanderName) || string.IsNullOrEmpty(apiKey)); } }

        private readonly string fromSoftwareVersion;
        private readonly string fromSoftware;
        private string EDSMDistancesFileName;
        static private Dictionary<int, List<JournalScan>> DictEDSMBodies = new Dictionary<int, List<JournalScan>>();

        public EDSMClass()
        {
            fromSoftware = "EDDiscovery";
            var assemblyFullName = Assembly.GetExecutingAssembly().FullName;
            fromSoftwareVersion = assemblyFullName.Split(',')[1].Split('=')[1];

            _serverAddress = ServerAddress;

            EDSMDistancesFileName = Path.Combine(Tools.GetAppDataDirectory(), "EDSMDistances.json");

            apiKey = EDDiscoveryForm.EDDConfig.CurrentCommander.APIKey;
            commanderName = EDDiscoveryForm.EDDConfig.CurrentCommander.EdsmName;
        }

        static string edsm_server_address = "https://www.edsm.net/";
        public static string ServerAddress { get { return edsm_server_address; } set { edsm_server_address = value; } }
        public static bool IsServerAddressValid { get { return edsm_server_address.Length > 0; } }

        public string SubmitDistances(string cmdr, string from, string to, double dist)
        {
            return SubmitDistances(cmdr, from, new Dictionary<string, double> { { to, dist } });
        }

        public string SubmitDistances(string cmdr, string from, Dictionary<string, double> distances)
        {
            string query = "{\"ver\":2," + " \"commander\":\"" + cmdr + "\", \"fromSoftware\":\"" + fromSoftware + "\",  \"fromSoftwareVersion\":\"" + fromSoftwareVersion + "\", \"p0\": { \"name\": \"" + from + "\" },   \"refs\": [";

            var counter = 0;
            foreach (var item in distances)
            {
                if (counter++ > 0)
                {
                    query += ",";
                }

                var to = item.Key;
                var distance = item.Value.ToString("0.00", CultureInfo.InvariantCulture);

                query += " { \"name\": \"" + to + "\",  \"dist\": " + distance + " } ";
            }


            query += "] } ";

            var response = RequestPost("{ \"data\": " + query + " }", "api-v1/submit-distances", handleException: true);
            if (response.Error)
                return null;
            var data = response.Body;
            return response.Body;
        }


        public bool ShowDistanceResponse(string json, out string respstr, out Boolean trilOK)
        {
            bool retval = true;
            JObject edsm = null;
            trilOK = false;

            respstr = "";

            try
            {
                if (json == null)
                    return false;

                edsm = (JObject)JObject.Parse(json);

                if (edsm == null)
                    return false;

                JObject basesystem = (JObject)edsm["basesystem"];
                JArray distances = (JArray)edsm["distances"];


                if (distances != null)
                    foreach (var st in distances)
                    {
                        int statusnum = st["msgnum"].Value<int>();

                        if (statusnum == 201)
                            retval = false;

                        respstr += "Status " + statusnum.ToString() + " : " + st["msg"].Value<string>() + Environment.NewLine;

                    }

                if (basesystem != null)
                {

                    int statusnum = basesystem["msgnum"].Value<int>();

                    if (statusnum == 101)
                        retval = false;

                    if (statusnum == 102 || statusnum == 104)
                        trilOK = true;

                    respstr += "System " + statusnum.ToString() + " : " + basesystem["msg"].Value<string>() + Environment.NewLine;
                }

                return retval;
            }
            catch (Exception ex)
            {
                respstr += "Exception in ShowDistanceResponse: " + ex.Message;
                return false;
            }
        }

        public string RequestSystems(DateTime startdate, DateTime enddate)
        {
            DateTime gammadate = new DateTime(2015, 5, 10, 0, 0, 0, DateTimeKind.Utc);
            if (startdate < gammadate)
            {
                startdate = gammadate;
            }

            string query = "api-v1/systems" +
                "?startdatetime=" + HttpUtility.UrlEncode(startdate.ToUniversalTime().ToString("yyyy-MM-dd HH:mm:ss", CultureInfo.InvariantCulture)) +
                "&enddatetime=" + HttpUtility.UrlEncode(enddate.ToUniversalTime().ToString("yyyy-MM-dd HH:mm:ss", CultureInfo.InvariantCulture)) +
                "&coords=1&submitted=1&known=1&showId=1";
            var response = RequestGet(query, handleException: true);
            if (response.Error)
                return null;

            return response.Body;
        }

        public string RequestSystems(string date)
        {
            DateTime dtDate = DateTime.ParseExact(date, "yyyy-MM-dd HH:mm:ss", CultureInfo.InvariantCulture, DateTimeStyles.AssumeUniversal).ToLocalTime();

            if (dtDate.Subtract(new DateTime(2015, 5, 10)).TotalDays < 0)
                date = "2015-05-10 00:00:00";

            string query = "api-v1/systems" + "?startdatetime=" + HttpUtility.UrlEncode(date) + "&coords=1&submitted=1&known=1&showId=1";
            var response = RequestGet(query, handleException: true);
            if (response.Error)
                return null;
            return response.Body;
        }

        public string RequestDistances(string date)
        {
            string query;
            query = "?showId=1 & submitted=1 & startdatetime=" + HttpUtility.UrlEncode(date);

            var response = RequestGet("api-v1/distances" + query, handleException: true);
            if (response.Error)
                return null;
            return response.Body;
        }

        
        internal long GetNewSystems(Func<bool> cancelRequested, Action<int, string> reportProgress, Action<string> logLine)
        {
            string lstsyst;

            DateTime lstsystdate;
            // First system in EDSM is from 2015-05-01 00:39:40
            DateTime gammadate = new DateTime(2015, 5, 1, 0, 0, 0, DateTimeKind.Utc);
            bool outoforder = SQLiteConnectionSystem.GetSettingBool("EDSMSystemsOutOfOrder", true);

            if (SystemClass.IsSystemsTableEmpty())
            {
                lstsystdate = gammadate;
            }
            else
            {
                // Get the most recent modify time returned from EDSM
                DateTime lastmod = outoforder ? SystemClass.GetLastSystemModifiedTime() : SystemClass.GetLastSystemModifiedTimeFast();
                lstsystdate = lastmod - TimeSpan.FromSeconds(1);

                if (lstsystdate < gammadate)
                {
                    lstsystdate = gammadate;
                }
            }

            lstsyst = lstsystdate.ToString("yyyy-MM-dd HH:mm:ss", CultureInfo.InvariantCulture);

            Console.WriteLine("EDSM Check date: " + lstsyst);

            long updates = 0;

            while (lstsystdate < DateTime.UtcNow)
            {
                if (cancelRequested())
                    return updates;

                DateTime enddate = lstsystdate + TimeSpan.FromHours(12);
                if (enddate > DateTime.UtcNow)
                {
                    enddate = DateTime.UtcNow;
                }

                logLine($"Downloading systems from {lstsystdate.ToLocalTime().ToString()} to {enddate.ToLocalTime().ToString()}");
                reportProgress(-1, "Requesting systems from EDSM");
                string json = null;

                try
                {
                    json = RequestSystems(lstsystdate, enddate);
                }
                catch (WebException ex)
                {
                    reportProgress(-1, $"EDSM request failed");
                    if (ex.Status == WebExceptionStatus.ProtocolError && ex.Response != null && ex.Response is HttpWebResponse)
                    {
                        string status = ((HttpWebResponse)ex.Response).StatusDescription;
                        logLine($"Download of EDSM systems from the server failed ({status}), will try next time program is run");
                    }
                    else
                    {
                        logLine($"Download of EDSM systems from the server failed ({ex.Status.ToString()}), will try next time program is run");
                    }
                    break;
                }
                catch (Exception ex)
                {
                    reportProgress(-1, $"EDSM request failed");
                    logLine($"Download of EDSM systems from the server failed ({ex.Message}), will try next time program is run");
                    break;
                }

                if (json == null)
                {
                    reportProgress(-1, "EDSM request failed");
                    logLine("Download of EDSM systems from the server failed (no data returned), will try next time program is run");
                    break;
                }

                updates += SystemClass.ParseEDSMUpdateSystemsString(json, ref lstsyst, ref outoforder, false, cancelRequested, reportProgress, false);
                lstsystdate += TimeSpan.FromHours(12);
            }
            logLine($"System download complete");

            return updates;
        }


        internal string GetHiddenSystems()
        {
            try
            {
                string edsmhiddensystems = Path.Combine(Tools.GetAppDataDirectory(), "edsmhiddensystems.json");
                bool newfile = false;
                DownloadFileHandler.DownloadFile(_serverAddress + "api-v1/hidden-systems?showId=1", edsmhiddensystems, out newfile);

                string json = Tools.TryReadAllTextFromFile(edsmhiddensystems);

                return json;
            }
            
            catch (Exception ex)
            {
                Trace.WriteLine($"Exception: {ex.Message}");
                Trace.WriteLine($"ETrace: {ex.StackTrace}");
                return null;
            }
        
        }


        public string GetComments(DateTime starttime)
        {
            if (!IsApiKeySet)
                return null;

            string query = "get-comments?startdatetime=" + HttpUtility.UrlEncode(starttime.ToString("yyyy-MM-dd HH:mm:ss", CultureInfo.InvariantCulture)) + "&apiKey=" + apiKey + "&commanderName=" + HttpUtility.UrlEncode(commanderName) + "&showId=1";
            //string query = "get-comments?apiKey=" + apiKey + "&commanderName=" + HttpUtility.UrlEncode(commanderName);
            var response = RequestGet("api-logs-v1/" + query, handleException: true);

            if (response.Error)
                return null;

            return response.Body;
        }


        public string GetComment(string systemName, long edsmid = 0)
        {
            if (!IsApiKeySet)
                return null;

            string query;
            query = "get-comment?systemName=" + HttpUtility.UrlEncode(systemName) + "&commanderName=" + HttpUtility.UrlEncode(commanderName) + "&apiKey=" + apiKey;
            if (edsmid > 0)
                query += "&systemId=" + edsmid;

            var response = RequestGet("api-logs-v1/" + query, handleException: true);

            if (response.Error)
                return null;

            return response.Body;
        }

        public string SetComment(string systemName, string note, long edsmid = 0)
        {
            if (!IsApiKeySet)
                return null;

            string query;
            query = "set-comment?systemName=" + HttpUtility.UrlEncode(systemName) + "&commanderName=" + HttpUtility.UrlEncode(commanderName) + "&apiKey=" + apiKey + "&comment=" + HttpUtility.UrlEncode(note);

            if (edsmid > 0)
            {
                // For future use when EDSM adds the ability to link a comment to a system by EDSM ID
                query += "&systemId=" + edsmid;
            }

            var response = RequestGet("api-logs-v1/" + query, handleException: true);

            if (response.Error)
                return null;

            return response.Body;
        }

        public string SetLog(string systemName, DateTime dateVisitedutc)
        {
            if (!IsApiKeySet)
                return null;

            string query;
            query = "set-log?systemName=" + HttpUtility.UrlEncode(systemName) + "&commanderName=" + HttpUtility.UrlEncode(commanderName) + "&apiKey=" + apiKey +
                 "&fromSoftware=" + HttpUtility.UrlEncode(fromSoftware) + "&fromSoftwareVersion=" + HttpUtility.UrlEncode(fromSoftwareVersion) +
                  "&dateVisited=" + HttpUtility.UrlEncode(dateVisitedutc.ToString("yyyy-MM-dd HH:mm:ss", CultureInfo.InvariantCulture));
            var response = RequestGet("api-logs-v1/" + query, handleException: true);

            if (response.Error)
                return null;

            return response.Body;
        }

        public string SetLogWithPos(string systemName, DateTime dateVisitedutc, double x, double y, double z)
        {
            if (!IsApiKeySet)
                return null;

            string query;
            query = "set-log?systemName=" + HttpUtility.UrlEncode(systemName) + "&commanderName=" + HttpUtility.UrlEncode(commanderName) + "&apiKey=" + apiKey +
                 "&fromSoftware=" + HttpUtility.UrlEncode(fromSoftware) + "&fromSoftwareVersion=" + HttpUtility.UrlEncode(fromSoftwareVersion) +
                 "&x=" + HttpUtility.UrlEncode(x.ToString(CultureInfo.InvariantCulture)) + "&y=" + HttpUtility.UrlEncode(y.ToString(CultureInfo.InvariantCulture)) + "&z=" + HttpUtility.UrlEncode(z.ToString(CultureInfo.InvariantCulture)) +
                  "&dateVisited=" + HttpUtility.UrlEncode(dateVisitedutc.ToString("yyyy-MM-dd HH:mm:ss", CultureInfo.InvariantCulture));

            var response = RequestGet("api-logs-v1/" + query, handleException: true);

            if (response.Error)
                return null;

            return response.Body;
        }

        public bool SendTravelLog(string name, DateTime timeutc, bool coord, double x, double y, double z, out string error, out bool firstdiscover, out int edsmid)
        {
            firstdiscover = false;
            edsmid = 0;

            if (!IsApiKeySet)
            {
                error = "EDSM API Key not set";
                return false;
            }

            error = "";

            string json = null;

            try
            {
                if (!coord)
                    json = SetLog(name, timeutc);
                else
                    json = SetLogWithPos(name, timeutc, x, y, z);
            }
            catch (Exception ex)
            {
                error = "EDSM sync error, connection to server failed";
                System.Diagnostics.Trace.WriteLine("EDSM Sync error:" + ex.ToString());
            }

            if (json != null)
            {
                JObject msg = (JObject)JObject.Parse(json);

                int msgnum = msg["msgnum"].Value<int>();
                string msgstr = msg["msg"].Value<string>();

                if (msgnum == 100 || msgnum == 401 || msgnum == 402 || msgnum == 403)
                {
                    firstdiscover = JSONHelper.GetBool(msg["systemCreated"], false);
                    edsmid = JSONHelper.GetInt(msg["systemId"], 0);

                    return true;
                }
                else
                {
                    error = "EDSM sync ERROR:" + msgnum.ToString() + ":" + msgstr;
                    System.Diagnostics.Trace.WriteLine("Error sync:" + msgnum.ToString() + " : " + name);
                }
            }

            return false;
        }

        public int GetLogs(DateTime starttimeutc, out List<HistoryEntry> log)     
        {
            log = new List<HistoryEntry>();

            if (!IsApiKeySet)
                return 0;

            string query = "get-logs?showId=1&startdatetime=" + HttpUtility.UrlEncode(starttimeutc.ToString("yyyy-MM-dd HH:mm:ss", CultureInfo.InvariantCulture)) + "&apiKey=" + apiKey + "&commanderName=" + HttpUtility.UrlEncode(commanderName);
            //string query = "get-logs?apiKey=" + apiKey + "&commanderName=" + HttpUtility.UrlEncode(commanderName);

            var response = RequestGet("api-logs-v1/" + query, handleException: true);

            if (response.Error)
                return 0;

            var json = response.Body;

            if (json == null)
                return 0;

            JObject msg = JObject.Parse(json);
            int msgnr = msg["msgnum"].Value<int>();

            JArray logs = (JArray)msg["logs"];

            if (logs != null)
            {
                using (SQLiteConnectionSystem cn = new SQLiteConnectionSystem())
                {
                    foreach (JObject jo in logs)
                    {
                        string name = jo["system"].Value<string>();
                        string ts = jo["date"].Value<string>();
                        long id = jo["systemId"].Value<long>();
                        bool firstdiscover = jo["firstDiscover"].Value<bool>();
                        DateTime etutc = DateTime.ParseExact(ts, "yyyy-MM-dd HH:mm:ss", CultureInfo.InvariantCulture, DateTimeStyles.AdjustToUniversal|DateTimeStyles.AssumeUniversal); // UTC time

                        SystemClass sc = SystemClass.GetSystem(id, cn, SystemClass.SystemIDType.EdsmId);
                        if (sc == null)
                            sc = new SystemClass(name)
                            {
                                id_edsm = id
                            };

                        HistoryEntry he = new HistoryEntry();
<<<<<<< HEAD
                        he.MakeVSEntry(sc, etutc, EDDConfig.Instance.DefaultMapColour.ToArgb(), "", "");       // FSD jump entry
=======
                        he.MakeVSEntry(sc, etutc, EDDConfig.Instance.DefaultMapColour, "", "", firstdiscover: firstdiscover);       // FSD jump entry
>>>>>>> 5e85617d
                        log.Add(he);
                    }
                }
            }

            return msgnr;
        }

        public bool IsKnownSystem(string sysName)
        {
            string query = "system?sysname=" + HttpUtility.UrlEncode(sysName);
            string json = null;
            var response = RequestGet("api-v1/" + query, handleException: true);
            if (response.Error)
                return false;
            json = response.Body;

            if (json == null)
                return false;

            return (json.ToString() != "[]");
        }

        public List<String> GetPushedSystems()
        {
            List<String> systems = new List<string>();
            string query = "api-v1/systems?pushed=1";

            var response = RequestGet(query, handleException: true);
            if (response.Error)
                return systems;

            var json = response.Body;
            if (json == null)
                return systems;

            JArray msg = JArray.Parse(json);

            if (msg != null)
            {
                foreach (JObject sysname in msg)
                {
                    systems.Add(sysname["name"].ToString());
                }
            }

            return systems;
        }

        public List<String> GetSphereSystems(String systemName, double radius)
        {
            List<String> systems = new List<string>();
            string query = String.Format("api-v1/sphere-systems?systemName={0}&radius={1}", systemName, radius);

            var response = RequestGet(query, handleException: true);
            if (response.Error)
                return systems;

            var json = response.Body;
            if (json == null)
                return systems;

            JArray msg = JArray.Parse(json);

            if (msg != null)
            {
                foreach (JObject sysname in msg)
                {
                    systems.Add(sysname["name"].ToString());
                }
            }
            return systems;
        }

        public bool ShowSystemInEDSM(string sysName, long? id_edsm = null)
        {
            string url = GetUrlToEDSMSystem(sysName, id_edsm);
            if (string.IsNullOrEmpty(url))
            {
                return false;
            }
            else
            {
                System.Diagnostics.Process.Start(url);
            }
            return true;
        }

        public string GetUrlToEDSMSystem(string sysName, long? id_edsm = null)
        {
            string sysID;
            string encodedSys = HttpUtility.UrlEncode(sysName);

            if (id_edsm != null)
            {
                sysID = id_edsm.ToString();
            }
            else
            {
                string query = "system?sysname=" + encodedSys + "&showId=1";
                var response = RequestGet("api-v1/" + query, handleException: true);
                if (response.Error)
                    return "";

                var json = response.Body;
                if (json == null || json.ToString() == "[]")
                    return "";

                JObject msg = JObject.Parse(json);
                sysID = msg["id"].Value<string>();
            }

            string url = _serverAddress + "system/id/" + sysID + "/name/" + encodedSys;
            return url;
        }

        // https://www.edsm.net/api-system-v1/bodies?systemName=Colonia
        // https://www.edsm.net/api-system-v1/bodies?systemId=27


        public JObject GetBodies(string sysName)
        {
            string encodedSys = HttpUtility.UrlEncode(sysName);

            string query = "bodies?systemName=" + sysName;
            var response = RequestGet("api-v1/" + query, handleException: true);
            if (response.Error)
                return null;

            var json = response.Body;
            if (json == null || json.ToString() == "[]")
                return null;

            JObject msg = JObject.Parse(json);
            return msg;
        }

        public JObject GetBodies(int edsmID)
        {
            string query = "bodies?systemId=" + edsmID.ToString();
            var response = RequestGet("api-system-v1/" + query, handleException: true);
            if (response.Error)
                return null;

            var json = response.Body;
            if (json == null || json.ToString() == "[]")
                return null;

            JObject msg = JObject.Parse(json);
            return msg;
        }

        public  static List<JournalScan> GetBodiesList(int edsmid)
        {
            if (DictEDSMBodies.ContainsKey(edsmid))  // Cache EDSM bidies during run of EDD.
                return DictEDSMBodies[edsmid];

            List<JournalScan> bodies = new List<JournalScan>();

            EDSMClass edsm = new EDSMClass();

            JObject jo = edsm.GetBodies(edsmid);  // Colonia 

            if (jo != null)
            {
                foreach (JObject bodie in jo["bodies"])
                {
                    EDSMClass.ConvertFromEDSMBodies(bodie);
                    JournalScan js = new JournalScan(bodie);
                    js.EdsmID = edsmid;
                    
                    bodies.Add(js);
                }
                DictEDSMBodies[edsmid] = bodies;
                return bodies;
            }

            DictEDSMBodies[edsmid] = null;
            return null;
        }


        public static JObject ConvertFromEDSMBodies(JObject jo)
        {
            jo["timestamp"] = DateTime.UtcNow.ToString("yyyy-MM-dd'T'HH:mm:ss'Z'", CultureInfo.InvariantCulture);
            jo["EDDFromEDSMBodie"] = true;

            JSONHelper.Rename(jo["name"], "BodyName");
            if (jo["type"].Value<string>().Equals("Star"))
            {
                JSONHelper.Rename(jo["subType"], "StarType");   // Remove extra text from EDSM   ex  "F (White) Star" -> "F"
                string startype = jo["StarType"].Value<string>();
                if (startype == null)
                    startype = "unknown";
                int index = startype.IndexOf("(");
                if (index > 0)
                    startype = startype.Substring(0, index).Trim();
                jo["StarType"] = startype;

                JSONHelper.Rename(jo["age"], "Age_MY");
                JSONHelper.Rename(jo["solarMasses"], "StellarMass");
                JSONHelper.Rename(jo["solarRadius"], "Radius");
                JSONHelper.Rename(jo["orbitalEccentricity"], "Eccentricity");
                JSONHelper.Rename(jo["argOfPeriapsis"], "Periapsis");
                JSONHelper.Rename(jo["rotationalPeriod"], "RotationPeriod");
                JSONHelper.Rename(jo["rotationalPeriodTidallyLocked"], "TidalLock");
            }

            if (jo["type"].Value<string>().Equals("Planet"))
            {
                JSONHelper.Rename(jo["isLandable"], "Landable");
                JSONHelper.Rename(jo["earthMasses"], "MassEM");
                JSONHelper.Rename(jo["volcanismType"], "Volcanism");
                JSONHelper.Rename(jo["atmosphereType"], "Atmosphere");
                JSONHelper.Rename(jo["orbitalEccentricity"], "Eccentricity");
                JSONHelper.Rename(jo["argOfPeriapsis"], "Periapsis");
                JSONHelper.Rename(jo["rotationalPeriod"], "RotationPeriod");
                JSONHelper.Rename(jo["rotationalPeriodTidallyLocked"], "TidalLock");
                JSONHelper.Rename(jo["subType"], "PlanetClass");
                JSONHelper.Rename(jo["radius"], "Radius");
            }

            JSONHelper.Rename(jo["belts"], "Rings");
            JSONHelper.Rename(jo["rings"], "Rings");
            JSONHelper.Rename(jo["semiMajorAxis"], "SemiMajorAxis");
            JSONHelper.Rename(jo["surfaceTemperature"], "SurfaceTemperature");
            JSONHelper.Rename(jo["orbitalPeriod"], "OrbitalPeriod");
            JSONHelper.Rename(jo["semiMajorAxis"], "SemiMajorAxis");
            JSONHelper.Rename(jo["surfaceTemperature"], "SurfaceTemperature");
            JSONHelper.Rename(jo["surfacePressure"], "SurfacePressure");
            JSONHelper.Rename(jo["orbitalInclination"], "OrbitalInclination");
            JSONHelper.Rename(jo["materials"], "Materials");
            JSONHelper.Rename(jo["surfaceTemperature"], "SurfaceTemperature");
            JSONHelper.Rename(jo["surfaceTemperature"], "SurfaceTemperature");
            JSONHelper.Rename(jo["surfaceTemperature"], "SurfaceTemperature");
            JSONHelper.Rename(jo["surfaceTemperature"], "SurfaceTemperature");
            JSONHelper.Rename(jo["surfaceTemperature"], "SurfaceTemperature");



            if (!JSONHelper.IsNullOrEmptyT(jo["Rings"]))
            {
                foreach (JObject ring in jo["Rings"])
                {
                    JSONHelper.Rename(ring["innerRadius"], "InnerRad");
                    JSONHelper.Rename(ring["outerRadius"], "OuterRad");
                    JSONHelper.Rename(ring["mass"], "MassMT");
                    JSONHelper.Rename(ring["type"], "RingClass");
                }
            }


            if (!JSONHelper.IsNullOrEmptyT(jo["Materials"]))  // Check if matieals has null
            {
                Dictionary<string, double?> mats;
                Dictionary<string, double> mats2;
                mats = jo["Materials"]?.ToObject<Dictionary<string, double?>>();
                mats2 = new Dictionary<string, double>();

                foreach (string key in mats.Keys)
                    if (mats[key] == null)
                        mats2[key.ToLower()] = 0.0;
                    else
                        mats2[key.ToLower()] = mats[key].Value;

                jo["Materials"] = JObject.FromObject(mats2);
            }


            return jo;
        }


        public string SetRanks(int combat_rank, int combat_progress, int trade_rank, int trade_progress,
            int explore_rank, int explore_progress, int cqc_rank, int cqc_progress,
            int federation_rank, int federation_progress, int empire_rank, int empire_progress)
        {
            if (!IsApiKeySet)
                return null;

            string query;
            query = "set-ranks?commanderName=" + HttpUtility.UrlEncode(commanderName) + "&apiKey=" + apiKey;
            query = query + "&Combat=" + combat_rank.ToString() + ";" + combat_progress.ToString();
            query = query + "&Trade=" + trade_rank.ToString() + ";" + trade_progress.ToString();
            query = query + "&Explore=" + explore_rank.ToString() + ";" + explore_progress.ToString();
            query = query + "&CQC=" + cqc_rank.ToString() + ";" + cqc_progress.ToString();
            query = query + "&Federation=" + federation_rank.ToString() + ";" + federation_progress.ToString();
            query = query + "&Empire=" + empire_rank.ToString() + ";" + empire_progress.ToString();


            var response = RequestGet("api-commander-v1/" + query, handleException: true);

            if (response.Error)
                return null;

            return response.Body;
        }

        public string SetCredits(long credits, long loan)
        {
            if (!IsApiKeySet)
                return null;

            string query;
            query = "set-credits?commanderName=" + HttpUtility.UrlEncode(commanderName) + "&apiKey=" + apiKey;
            query = query + "&balance=" + credits.ToString();
            query = query + "&loan=" + loan.ToString();


            var response = RequestGet("api-commander-v1/" + query, handleException: true);

            if (response.Error)
                return null;

            return response.Body;
        }


        public string CommanderUpdateShip(int shipId, string type)
        {
            if (!IsApiKeySet)
                return null;

            string query;
            query = "update-ship?commanderName=" + HttpUtility.UrlEncode(commanderName) + "&apiKey=" + apiKey;
            query = query + "&shipId=" + shipId.ToString();
            query = query + "&type=" + type;


            var response = RequestGet("api-commander-v1/" + query, handleException: true);

            if (response.Error)
                return null;

            return response.Body;
        }

        public string CommanderSetCurrentShip(int shipId)
        {
            if (!IsApiKeySet)
                return null;

            string query;
            query = "set-ship-id?commanderName=" + HttpUtility.UrlEncode(commanderName) + "&apiKey=" + apiKey;
            query = query + "&shipId=" + shipId.ToString();



            var response = RequestGet("api-commander-v1/" + query, handleException: true);

            if (response.Error)
                return null;

            return response.Body;
        }


    }



}<|MERGE_RESOLUTION|>--- conflicted
+++ resolved
@@ -498,11 +498,7 @@
                             };
 
                         HistoryEntry he = new HistoryEntry();
-<<<<<<< HEAD
                         he.MakeVSEntry(sc, etutc, EDDConfig.Instance.DefaultMapColour.ToArgb(), "", "");       // FSD jump entry
-=======
-                        he.MakeVSEntry(sc, etutc, EDDConfig.Instance.DefaultMapColour, "", "", firstdiscover: firstdiscover);       // FSD jump entry
->>>>>>> 5e85617d
                         log.Add(he);
                     }
                 }
