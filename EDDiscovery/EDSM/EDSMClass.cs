--- conflicted
+++ resolved
@@ -497,12 +497,7 @@
                                 id_edsm = id
                             };
 
-<<<<<<< HEAD
-                        HistoryEntry he = new HistoryEntry();
-                        he.MakeVSEntry(sc, etutc, EDDConfig.Instance.DefaultMapColour.ToArgb(), "", "", firstdiscover: firstdiscover);       // FSD jump entry
-=======
-                        HistoryEntry he = HistoryEntry.MakeVSEntry(sc, etutc, EDDConfig.Instance.DefaultMapColour, "", "", firstdiscover: firstdiscover);       // FSD jump entry
->>>>>>> e075a311
+                        HistoryEntry he = HistoryEntry.MakeVSEntry(sc, etutc, EDDConfig.Instance.DefaultMapColour.ToArgb(), "", "", firstdiscover: firstdiscover);       // FSD jump entry
                         log.Add(he);
                     }
                 }
