﻿/*
 * Copyright © 2016 EDDiscovery development team
 *
 * Licensed under the Apache License, Version 2.0 (the "License"); you may not use this
 * file except in compliance with the License. You may obtain a copy of the License at
 *
 * http://www.apache.org/licenses/LICENSE-2.0
 * 
 * Unless required by applicable law or agreed to in writing, software distributed under
 * the License is distributed on an "AS IS" BASIS, WITHOUT WARRANTIES OR CONDITIONS OF
 * ANY KIND, either express or implied. See the License for the specific language
 * governing permissions and limitations under the License.
 * 
 * EDDiscovery is not affiliated with Fronter Developments plc.
 */
using ExtendedControls;
using System;
using System.Collections.Generic;
using System.ComponentModel;
using System.Data;
using System.Diagnostics;
using System.Drawing;
using System.Linq;
using System.Text;
using System.Threading.Tasks;
using System.Windows.Forms;

namespace ExtendedControls
{
    public partial class PanelVScroll : Panel               // Written because I could not get the manual autoscroll to work when controls dynamically added
    {
        public int ScrollBarWidth { get; set; } = 20;
        public bool VerticalScrollBarDockRight { get; set; } = true;        // true for dock right
        public Padding InternalMargin { get; set; }            // allows spacing around controls
        public VScrollBarCustom vsc;
        public int ScrollOffset { get {return -scrollpos; } }

        private int scrollpos = 0;

        public PanelVScroll()
        {
        }

        protected override void OnControlAdded(ControlEventArgs e)
        {  // as controls are added, remember them in local variables.
            if (e.Control is VScrollBarCustom)
            {
                vsc = e.Control as VScrollBarCustom;
                vsc.Width = ScrollBarWidth;
                vsc.Scroll += new System.Windows.Forms.ScrollEventHandler(OnScrollBarChanged);
                vsc.Name = "VScrollPanel";
            }

            e.Control.MouseWheel += Control_MouseWheel;         // grab the controls mouse wheel and direct to our scroll
        }

        protected override void OnLayout(LayoutEventArgs levent)
        {
            base.OnLayout(levent);

            //System.Diagnostics.Debug.WriteLine("Client rect {0}", base.ClientRectangle);
            Rectangle area = ClientRectangle;
            area.X += InternalMargin.Left;
            area.Y += InternalMargin.Top;
            area.Width -= InternalMargin.Left + InternalMargin.Right;
            area.Height -= InternalMargin.Top + InternalMargin.Bottom;

            if (vsc != null)
            {
                Point p = new Point(area.X + ((VerticalScrollBarDockRight) ? (area.Width - ScrollBarWidth) : 0), area.Y);
                vsc.Location = p;
                //System.Diagnostics.Debug.WriteLine("vsc {0}", vsc.Location);
                vsc.Size = new Size(ScrollBarWidth, area.Height);
            }

            ScrollTo(scrollpos);
        }

        private void Control_MouseWheel(object sender, MouseEventArgs e)
        {
            if (vsc != null)
            {
                if (e.Delta > 0)
                    vsc.ValueLimited -= vsc.LargeChange;
                else
                    vsc.ValueLimited += vsc.LargeChange;

                ScrollTo(vsc.Value);
            }
        }

        protected virtual void OnScrollBarChanged(object sender, ScrollEventArgs e)
        {
            ScrollTo(e.NewValue);
        }


        public void RestateScroll()             // call this if you've messed about with the position of controls..
        {
            foreach (Control c in Controls)
            {
                if (!(c is VScrollBarCustom))
                {
                    c.Location = new Point(c.Left, c.Top - scrollpos); 
                }
            }
        }

        public void ToEnd()
        {
            ScrollTo(99999999, true);
        }

        private int ScrollTo(int newscrollpos , bool updatescroller = false )
        {
            int maxy = 0;
            foreach (Control c in Controls)
            {
                if (!(c is VScrollBarCustom))
                {
                    int ynoscroll = c.Location.Y + scrollpos;
                    maxy = Math.Max(maxy, ynoscroll + c.Height + 4);
                }
            }

            if (maxy < ClientRectangle.Height)          // see if need scroll..
                newscrollpos = 0;
            else
            {
                int maxscr = maxy - ClientRectangle.Height + ((vsc != null) ? vsc.LargeChange : 0);

                if (newscrollpos > maxscr)
                    newscrollpos = maxscr;
            }

            if (newscrollpos != scrollpos)
            {
                SuspendLayout();
                foreach (Control c in Controls)
                {
                    if (!(c is VScrollBarCustom))
                    {
                        // System.Diagnostics.Debug.WriteLine("Move {0}", c.Name);

                        int ynoscroll = c.Location.Y + scrollpos;
                        c.Location = new Point(c.Location.X, ynoscroll - newscrollpos);       // SPENT AGES with the bloody AutoScrollPosition.. could not get it to work..
                    }
                }

                ResumeLayout();
                PerformLayout();
            }

            if (vsc != null)
            {
                vsc.Maximum = maxy - ClientRectangle.Height + vsc.LargeChange;
                vsc.Minimum = 0;

                if (updatescroller)
                    vsc.Value = newscrollpos;

<<<<<<< HEAD
                System.Diagnostics.Debug.WriteLine("Scroll {0} to {1} maxy {0} sb {1}", scrollpos, newscrollpos, maxy, vsc.Maximum);
=======
                //System.Diagnostics.Debug.WriteLine("Scroll {0} to {1} maxy {0} sb {1}", scrollpos, newscrollpos, maxy, vsc.Maximum);
>>>>>>> 817a9ce7
            }

            scrollpos = newscrollpos;

            return maxy;
        }

        public void RemoveAllControls( List<Control> excluded = null)
        {
            List<Control> listtoremove = (from Control s in Controls where (!(s is VScrollBarCustom) && (excluded==null || !excluded.Contains(s))) select s).ToList();
            foreach (Control c in listtoremove)
            {
                Debug.Assert(!(c is VScrollBarCustom));

                c.Hide();
                c.Dispose();
                Controls.Remove(c);
            }

            scrollpos = 0;
        }
    }
}<|MERGE_RESOLUTION|>--- conflicted
+++ resolved
@@ -159,11 +159,7 @@
                 if (updatescroller)
                     vsc.Value = newscrollpos;
 
-<<<<<<< HEAD
-                System.Diagnostics.Debug.WriteLine("Scroll {0} to {1} maxy {0} sb {1}", scrollpos, newscrollpos, maxy, vsc.Maximum);
-=======
                 //System.Diagnostics.Debug.WriteLine("Scroll {0} to {1} maxy {0} sb {1}", scrollpos, newscrollpos, maxy, vsc.Maximum);
->>>>>>> 817a9ce7
             }
 
             scrollpos = newscrollpos;
