﻿using System;
using System.Collections.Generic;
using System.ComponentModel;
using System.Drawing;
using System.Linq;
using System.Windows.Forms;
using EDDiscovery.DB;
using System.Diagnostics;
using EDDiscovery2;
using EDDiscovery2.DB;
using EDDiscovery2.EDSM;
using System.Threading.Tasks;
using EDDiscovery.Controls;
using System.Threading;
using System.Collections.Concurrent;
using EDDiscovery.EDSM;

namespace EDDiscovery
{
    public partial class TravelHistoryControl : UserControl
    {
        private const int MaximumJumpRange = 45; // max jump range is ~42Ly
        private bool ShutdownEDD = false;

        public class TravelHistoryColumns
        {
            public const int Time = 0;
            public const int SystemName = 1;
            public const int Distance = 2;
            public const int Note = 3;
            public const int Map = 4;
        }

        public class ClosestSystemsColumns
        {
            public const int SystemName = 0;
        }

        private const int DefaultTravelHistoryFilterIndex = 8;
        private const string SingleCoordinateFormat = "0.#####";

        private static EDDiscoveryForm _discoveryForm;
        public int defaultMapColour;
        public EDSMSync sync;

        internal List<VisitedSystemsClass> visitedSystems = new List<VisitedSystemsClass>();
        internal bool EDSMSyncTo = true;
        internal bool EDSMSyncFrom = true;

        public NetLogClass netlog;
        private VisitedSystemsClass currentSysPos = null;

        SummaryPopOut summaryPopOut = null;

        private int activecommander = 0;
        List<EDCommander> commanders = null;

        public event EventHandler HistoryRefreshed;

        public TravelHistoryControl()
        {
            InitializeComponent();
        }

        public void InitControl(EDDiscoveryForm discoveryForm)
        {
            _discoveryForm = discoveryForm;
            netlog = new NetLogClass(_discoveryForm);
            sync = new EDSMSync(_discoveryForm);
            defaultMapColour = EDDConfig.Instance.DefaultMapColour;
            EDSMSyncTo = SQLiteDBClass.GetSettingBool("EDSMSyncTo", true);
            EDSMSyncFrom = SQLiteDBClass.GetSettingBool("EDSMSyncFrom", true);
            checkBoxEDSMSyncTo.Checked = EDSMSyncTo;
            checkBoxEDSMSyncFrom.Checked = EDSMSyncFrom;
            comboBoxHistoryWindow.Enabled = false;
            comboBoxHistoryWindow.DataSource = new[]
            {
                TravelHistoryFilter.FromHours(6),
                TravelHistoryFilter.FromHours(12),
                TravelHistoryFilter.FromHours(24),
                TravelHistoryFilter.FromDays(3),
                TravelHistoryFilter.FromWeeks(1),
                TravelHistoryFilter.FromWeeks(2),
                TravelHistoryFilter.LastMonth(),
                TravelHistoryFilter.Last(20),
                TravelHistoryFilter.NoFilter,
            };

            richTextBoxNote.TextBoxChanged += richTextBoxNote_TextChanged;

            comboBoxHistoryWindow.DisplayMember = nameof(TravelHistoryFilter.Label);

            comboBoxHistoryWindow.SelectedIndex = SQLiteDBClass.GetSettingInt("EDUIHistory", DefaultTravelHistoryFilterIndex);
            comboBoxHistoryWindow.Enabled = true;

            LoadCommandersListBox();

            closestthread = new Thread(CalculateClosestSystems) { Name = "Closest Calc", IsBackground = true };
            closestthread.Start();
        }

        private void button_RefreshHistory_Click(object sender, EventArgs e)
        {
            visitedSystems.Clear();
            try
            {
                LogText("Refresh History." + Environment.NewLine);
<<<<<<< HEAD
                RefreshHistory();
                LogText("Refresh Complete." + Environment.NewLine);

                EliteDangerousClass.CheckED();
=======
                RefreshHistoryAsync();
>>>>>>> 442028a3
            }
            catch (Exception ex)
            {
                System.Diagnostics.Trace.WriteLine("Exception : " + ex.Message);
                System.Diagnostics.Trace.WriteLine(ex.StackTrace);

                LogTextHighlight("Exception : " + ex.Message);
                LogTextHighlight(ex.StackTrace);
            }
        }

        public void LogText(string text)
        {
            LogTextColor(text, _discoveryForm.theme.TextBlockColor );
        }

        public void LogTextHighlight(string text)
        {
            LogTextColor(text, _discoveryForm.theme.TextBlockHighlightColor);
        }

        public void LogTextSuccess(string text)
        {
            LogTextColor(text, _discoveryForm.theme.TextBlockSuccessColor);
        }

        public void LogTextColor( string text, Color color)
        {
            //Console.WriteLine("Text <" + text + "> from " + Environment.StackTrace);
            richTextBox_History.AppendText(text, color);
        }

        private class RefreshHistoryParameters
        {
            public bool ForceReload;
        }

        public void RefreshHistoryAsync(bool forceReload = false)
        {
            if (_discoveryForm.PendingClose)
            {
                return;
            }

            if (activecommander >= 0)
            {
                if (!_refreshWorker.IsBusy)
                {
                    button_RefreshHistory.Enabled = false;
                    _refreshWorker.RunWorkerAsync(new RefreshHistoryParameters { ForceReload = forceReload });
                }
            }
            else
            {
                RefreshHistory(VisitedSystemsClass.GetAll(activecommander));
            }
        }

        public void CancelHistoryRefresh()
        {
            _refreshWorker.CancelAsync();
        }

        private void RefreshHistoryWorker(object sender, DoWorkEventArgs e)
        {
            var worker = (BackgroundWorker)sender;
            RefreshHistoryParameters param = e.Argument as RefreshHistoryParameters ?? new RefreshHistoryParameters();
            bool forceReload = param.ForceReload;

            string errmsg;
            netlog.StopMonitor();          // this is called by the foreground.  Ensure background is stopped.  Foreground must restart it.

            var vsclist = netlog.ParseFiles(out errmsg, defaultMapColour, () => worker.CancellationPending, (p,s) => worker.ReportProgress(p,s), forceReload);   // Parse files stop monitor..

            if (worker.CancellationPending)
            {
                e.Cancel = true;
                e.Result = null;
                return;
            }

            if (errmsg != null)
            {
                throw new InvalidOperationException(errmsg);
            }

            e.Result = vsclist;
        }

        private void RefreshHistoryWorkerCompleted(object sender, RunWorkerCompletedEventArgs e)
        {
            if (!e.Cancelled && !_discoveryForm.PendingClose)
            {
                if (e.Error != null)
                {
                    LogTextHighlight("History Refresh Error: " + e.Error.Message + Environment.NewLine);
                }
                else if (e.Result != null)
                {
                    RefreshHistory((List<VisitedSystemsClass>)e.Result);
                    _discoveryForm.ReportProgress(-1, "");
                    LogText("Refresh Complete." + Environment.NewLine);
                }
                button_RefreshHistory.Enabled = true;

                netlog.StartMonitor();

                if (HistoryRefreshed != null)
                    HistoryRefreshed(this, EventArgs.Empty);
            }
        }

        private void RefreshHistoryWorkerProgressChanged(object sender, ProgressChangedEventArgs e)
        {
            string name = (string)e.UserState;
            _discoveryForm.ReportProgress(e.ProgressPercentage, $"Processing log file {name}");
        }

        private void RefreshHistory(List<VisitedSystemsClass> vsc)
        {
            visitedSystems = vsc;

            if (visitedSystems == null)
                return;

            VisitedSystemsClass.UpdateSys(visitedSystems, true, true);   // always use db distances

            var filter = (TravelHistoryFilter) comboBoxHistoryWindow.SelectedItem ?? TravelHistoryFilter.NoFilter;
            List<VisitedSystemsClass> result = filter.Filter(visitedSystems);

            // Don't start adding travel history if we're closing
            if (_discoveryForm.PendingClose)
                return;

            dataGridViewTravel.Rows.Clear();

            for (int ii = 0; ii < result.Count; ii++) //foreach (var item in result)
            {
                AddNewHistoryRow(false, result[ii]);      // for every one in filter, add a row.
            }

            if (dataGridViewTravel.Rows.Count > 0)
            {
                ShowSystemInformation((VisitedSystemsClass)(dataGridViewTravel.Rows[0].Cells[TravelHistoryColumns.SystemName].Tag));
            }

            if (textBoxFilter.TextLength>0)
                FilterGridView();

            RedrawSummary();
            RefreshTargetInfo();
            UpdateDependentsWithSelection();
            _discoveryForm.Map.UpdateVisited(visitedSystems);           // update map
        }

        private void AddNewHistoryRow(bool insert, VisitedSystemsClass item)            // second part of add history row, adds item to view.
        {
            object[] rowobj = { item.Time, item.Name, item.strDistance, SystemNoteClass.GetSystemNoteOrEmpty(item.curSystem.name), "█" };
            int rownr;

            if (item.curSystem != null && item.curSystem.name.ToLower() != item.Name.ToLower())
            {
                rowobj[1] = $"{item.Name} ({item.curSystem.name})";
            }

            if (insert)
            {
                dataGridViewTravel.Rows.Insert(0, rowobj);
                rownr = 0;
            }
            else
            {
                dataGridViewTravel.Rows.Add(rowobj);
                rownr = dataGridViewTravel.Rows.Count - 1;
            }

            var cell = dataGridViewTravel.Rows[rownr].Cells[TravelHistoryColumns.SystemName];

            cell.Tag = item;

            bool hascoord; 

            if (item.HasTravelCoordinates)
                hascoord  = true;
            else 
                hascoord = item.curSystem.HasCoordinate;

            dataGridViewTravel.Rows[rownr].DefaultCellStyle.ForeColor = (hascoord) ? _discoveryForm.theme.VisitedSystemColor : _discoveryForm.theme.NonVisitedSystemColor;

            cell = dataGridViewTravel.Rows[rownr].Cells[TravelHistoryColumns.Map];
            cell.Style.ForeColor = Color.FromArgb(item.MapColour);
        }


        private void ShowSystemInformation(VisitedSystemsClass syspos)
        {
            if (syspos == null || syspos.Name==null)
                return;

            currentSysPos = syspos;
            textBoxSystem.Text = syspos.curSystem.name;
            
            if (syspos.curSystem.HasCoordinate)         // cursystem has them?
            {
                textBoxX.Text = syspos.curSystem.x.ToString(SingleCoordinateFormat);
                textBoxY.Text = syspos.curSystem.y.ToString(SingleCoordinateFormat);
                textBoxZ.Text = syspos.curSystem.z.ToString(SingleCoordinateFormat);

                textBoxSolDist.Text = Math.Sqrt(syspos.curSystem.x * syspos.curSystem.x + syspos.curSystem.y * syspos.curSystem.y + syspos.curSystem.z * syspos.curSystem.z).ToString("0.00");
            }
            else if ( !syspos.HasTravelCoordinates )    // vsc has them? No, ?
            {
                textBoxX.Text = "?";
                textBoxY.Text = "?";
                textBoxZ.Text = "?";
                textBoxSolDist.Text = "";
            }
            else
            {
                textBoxX.Text = syspos.X.ToString(SingleCoordinateFormat);
                textBoxY.Text = syspos.Y.ToString(SingleCoordinateFormat);
                textBoxZ.Text = syspos.Z.ToString(SingleCoordinateFormat);

                textBoxSolDist.Text = Math.Sqrt(syspos.X * syspos.X + syspos.Y * syspos.Y + syspos.Z * syspos.Z).ToString("0.00");
            }

            int count = GetVisitsCount(syspos.curSystem.name);
            textBoxVisits.Text = count.ToString();

            bool enableedddross = (currentSysPos.curSystem.id_eddb > 0);  // Only enable eddb/ross for system that it knows about

            buttonRoss.Enabled = buttonEDDB.Enabled = enableedddross;

            textBoxAllegiance.Text = EnumStringFormat(syspos.curSystem.allegiance.ToString());
            textBoxEconomy.Text = EnumStringFormat(syspos.curSystem.primary_economy.ToString());
            textBoxGovernment.Text = EnumStringFormat(syspos.curSystem.government.ToString());
            textBoxState.Text = EnumStringFormat(syspos.curSystem.state.ToString());
            richTextBoxNote.Text = EnumStringFormat(SystemNoteClass.GetSystemNoteOrEmpty(syspos.Name));

            closestsystem_queue.Add(syspos);
        }

        private string EnumStringFormat(string str)
        {
            if (str == null)
                return "";
            if (str.Equals("Unknown"))
                return "";

            return str.Replace("_", " ");
        }

        public class DuplicateKeyComparer<TKey> : IComparer<TKey> where TKey : IComparable      // special compare for sortedlist
        {
            public int Compare(TKey x, TKey y)
            {
                int result = x.CompareTo(y);
                return (result == 0) ? 1 : result;      // for this, equals just means greater than, to allow duplicate distance values to be added.
            }
        }

        Thread closestthread;
        BlockingCollection<VisitedSystemsClass> closestsystem_queue = new BlockingCollection<VisitedSystemsClass>();
        SortedList<double, ISystem> closestsystemlist = new SortedList<double, ISystem>(new DuplicateKeyComparer<double>()); //lovely list allowing duplicate keys - can only iterate in it.

        private void CalculateClosestSystems()
        {
            VisitedSystemsClass vsc;

            while ( true )
            {
                VisitedSystemsClass nextsys = null;
                VisitedSystemsClass cursys = null;
                cursys = closestsystem_queue.Take();           // block until got one..

                closestsystemlist.Clear();

                do
                {
                    vsc = cursys;


                    if (ShutdownEDD)
                        return;

                    while (closestsystem_queue.TryTake(out nextsys))    // try and empty the queue in case multiple ones are there
                    {
                        //Console.WriteLine("Chuck " + closestname);
                        vsc = nextsys;

                        if (ShutdownEDD)
                            return;
                    }

                    ISystem lastSystem = vsc.curSystem;

                    double x, y, z;

                    if (lastSystem == null)
                    {
                        if (!vsc.HasTravelCoordinates) // if not found, or no co-ord
                            break;

                        x = vsc.X;
                        y = vsc.Y;
                        z = vsc.Z;
                    }
                    else
                    {
                        x = lastSystem.x;
                        y = lastSystem.y;
                        z = lastSystem.z;
                    }

                    SystemClass.GetSystemSqDistancesFrom(closestsystemlist, x, y, z, 50, true, 1000);

                    Invoke((MethodInvoker)delegate      // being paranoid about threads..
                    {
                        VisitedSystemsClass.CalculateSqDistances(visitedSystems, closestsystemlist, x, y, z, 50, true);
                    });

                    cursys = vsc;
                } while (closestsystem_queue.TryTake(out vsc));     // if there is another one there, just re-run (slow down doggy!)

                Invoke((MethodInvoker)delegate
                {
                    labelclosests.Text = "";
                    dataGridViewNearest.Rows.Clear();

                    if (closestsystemlist.Count() > 0)
                    {
                        labelclosests.Text = "Closest systems from " + cursys.Name;
                        foreach (KeyValuePair<double, ISystem> tvp in closestsystemlist)
                        {
                            object[] rowobj = { tvp.Value.name, Math.Sqrt(tvp.Key).ToString("0.00") };       // distances are stored squared for speed, back to normal.
                            int rowindex = dataGridViewNearest.Rows.Add(rowobj);
                            dataGridViewNearest.Rows[rowindex].Tag = tvp.Value;
                        }
                    }
                });
            }
        }

        public void CloseClosestSystemThread()
        {
            if (closestthread != null && closestthread.IsAlive)
            {
                ShutdownEDD = true;
                closestsystem_queue.Add(currentSysPos);
                closestthread.Join();

            }
        }

        public VisitedSystemsClass CurrentSystemSelected
        {
            get
            {
                if (dataGridViewTravel == null || dataGridViewTravel.CurrentRow == null)
                    return null;
                return ((VisitedSystemsClass)dataGridViewTravel.CurrentRow.Cells[TravelHistoryColumns.SystemName].Tag);
            }
        }


        public ISystem GetLatestSystem
        {
            get
            {
                if (visitedSystems == null || visitedSystems.Count == 0)
                {
                    return null;
                }
                return (from systems in visitedSystems orderby systems.Time descending select systems.curSystem).First();
            }
        }


        private void TravelHistoryControl_Load(object sender, EventArgs e)
        {
            dataGridViewTravel.MakeDoubleBuffered();
        }

        public void LoadLayoutSettings() // called by discovery form by us after its adjusted itself
        {
            ignorewidthchange = true;
            if (SQLiteDBClass.keyExists("TravelControlDGVCol1"))        // if stored values, set back to what they were..
            {
                for (int i = 0; i < dataGridViewTravel.Columns.Count; i++)
                {
                    int w = SQLiteDBClass.GetSettingInt("TravelControlDGVCol" + ((i + 1).ToString()), -1);
                    if (w > 10)        // in case something is up (min 10 pixels)
                        dataGridViewTravel.Columns[i].Width = w;
                }
            }

            FillDGVOut();
            ignorewidthchange = false;
        }

        public void SaveSettings()     // called by form when closing
        {
            for (int i = 0; i < dataGridViewTravel.Columns.Count; i++)
                SQLiteDBClass.PutSettingInt("TravelControlDGVCol" + ((i + 1).ToString()), dataGridViewTravel.Columns[i].Width);
        }

        void FillDGVOut()
        {
            int twidth = dataGridViewTravel.RowHeadersWidth;        // get how many pixels we are using..
            for (int i = 0; i < dataGridViewTravel.Columns.Count; i++)
                twidth += dataGridViewTravel.Columns[i].Width;

            int delta = dataGridViewTravel.Width - twidth;

            if (delta < 0)        // not enough space
            {
                Collapse(ref delta, 3);         // pick columns on preference list to shrink
                Collapse(ref delta, 2);
                Collapse(ref delta, 0);
                Collapse(ref delta, 1);
            }
            else
                dataGridViewTravel.Columns[3].Width += delta;   // note is used to fill out columns
        }

        void Collapse(ref int delta, int col)
        {
            if (delta < 0)
            {
                int colsaving = dataGridViewTravel.Columns[col].Width - dataGridViewTravel.Columns[col].MinimumWidth;

                if (-delta <= colsaving)       // if can save 30 from col3, and delta is -20, 20<=30, do it.
                {
                    dataGridViewTravel.Columns[col].Width += delta;
                    delta = 0;
                }
                else
                {
                    delta += colsaving;
                    dataGridViewTravel.Columns[col].Width = dataGridViewTravel.Columns[col].MinimumWidth;
                }
            }
        }

        private void TravelHistoryControl_Resize(object sender, EventArgs e)
        {
            ignorewidthchange = true;
            FillDGVOut();
            ignorewidthchange = false;
        }

        bool ignorewidthchange = false;
        private void dataGridViewTravel_ColumnWidthChanged(object sender, DataGridViewColumnEventArgs e)
        {
            if (!ignorewidthchange)
            {
                ignorewidthchange = true;
                FillDGVOut();       // scale out so its filled..
                ignorewidthchange = false;
            }
        }

        public void LoadCommandersListBox()
        {
            comboBoxCommander.Enabled = false;
            commanders = new List<EDCommander>();

            commanders.Add(new EDCommander(-1, "Hidden log", ""));
            commanders.AddRange(EDDiscoveryForm.EDDConfig.listCommanders);

            comboBoxCommander.DataSource = null;
            comboBoxCommander.DataSource = commanders;
            comboBoxCommander.ValueMember = "Nr";
            comboBoxCommander.DisplayMember = "Name";

            EDCommander currentcmdr = EDDiscoveryForm.EDDConfig.CurrentCommander;

            comboBoxCommander.SelectedIndex = commanders.IndexOf(currentcmdr);
            activecommander = currentcmdr.Nr;

            comboBoxCommander.Enabled = true;
        }
                
        private void comboBoxCommander_SelectedIndexChanged(object sender, EventArgs e)
        {
            if (comboBoxCommander.SelectedIndex >= 0 && comboBoxCommander.Enabled )     // DONT trigger during LoadCommandersListBox
            {
                var itm = (EDCommander)comboBoxCommander.SelectedItem;
                activecommander = itm.Nr;
                if (itm.Nr >= 0)
                    EDDiscoveryForm.EDDConfig.CurrentCmdrID = itm.Nr;
                if (visitedSystems != null)
                    visitedSystems.Clear();
                RefreshHistoryAsync();
                if (_discoveryForm.Map != null)
                    _discoveryForm.Map.UpdateVisited(visitedSystems);
            }
        }


        private void comboBoxHistoryWindow_SelectedIndexChanged(object sender, EventArgs e)
        {
            if (visitedSystems != null)
                RefreshHistoryAsync();

            SQLiteDBClass.PutSettingInt("EDUIHistory", comboBoxHistoryWindow.SelectedIndex);
        }


        private void dgv_ColumnHeaderMouseClick(object sender, DataGridViewCellMouseEventArgs e)
        {
            DataGridViewSorter.DataGridSort(dataGridViewTravel, e.ColumnIndex);
            RedrawSummary();
            UpdateDependentsWithSelection();
        }

        public void buttonMap_Click(object sender, EventArgs e)
        {
            if (textBoxTarget.AutoCompleteCustomSource.Count == 0)         // wait till told system names is complete..
            {
                MessageBox.Show("Systems have not been loaded yet or none were available at program start, please wait or restart", "No Systems Available", MessageBoxButtons.OK);
                return;
            }

            var map = _discoveryForm.Map;
            var selectedLine = dataGridViewTravel.SelectedCells.Cast<DataGridViewCell>()
                                                           .Select(cell => cell.OwningRow)
                                                           .OrderBy(row => row.Index)
                                                           .Select(r => (int?)r.Index)
                                                           .FirstOrDefault() ?? -1;
            VisitedSystemsClass selectedSys = null;
            if (selectedLine >= 0)
            {
                do
                {
                    selectedSys = (VisitedSystemsClass)dataGridViewTravel.Rows[selectedLine].Cells[TravelHistoryColumns.SystemName].Tag;
                    selectedLine += 1;
                } while (!selectedSys.curSystem.HasCoordinate && selectedLine < dataGridViewTravel.Rows.Count);
            }

            this.Cursor = Cursors.WaitCursor;

            string HomeSystem = _discoveryForm.settings.MapHomeSystem;

            map.Prepare(selectedSys, _discoveryForm.settings.MapHomeSystem,
                        _discoveryForm.settings.MapCentreOnSelection ? selectedSys?.curSystem : SystemClass.GetSystem(String.IsNullOrEmpty(HomeSystem) ? "Sol" : HomeSystem),
                        _discoveryForm.settings.MapZoom, _discoveryForm.SystemNames, visitedSystems);
            map.Show();
            this.Cursor = Cursors.Default;
        }

        private void dataGridViewTravel_CellClick(object sender, DataGridViewCellEventArgs e)
        {
            if (e.RowIndex >= 0)
            {
                VisitedSystemsClass currentsys = (VisitedSystemsClass)(dataGridViewTravel.Rows[e.RowIndex].Cells[TravelHistoryColumns.SystemName].Tag);

                ShowSystemInformation(currentsys);
                UpdateDependentsWithSelection();

                if (e.ColumnIndex == TravelHistoryColumns.Note)
                {
                    richTextBoxNote.TextBox.Select(richTextBoxNote.Text.Length, 0);     // move caret to end and focus.
                    richTextBoxNote.TextBox.ScrollToCaret();
                    richTextBoxNote.TextBox.Focus();
                }
            }
        }

        private void UpdateDependentsWithSelection()
        {
            if (dataGridViewTravel.CurrentCell != null)
            {
                int rowi = dataGridViewTravel.CurrentCell.RowIndex;
                if (rowi >= 0)
                {
                    VisitedSystemsClass currentsys = (VisitedSystemsClass)(dataGridViewTravel.Rows[rowi].Cells[TravelHistoryColumns.SystemName].Tag);
                    _discoveryForm.Map.UpdateHistorySystem(currentsys.Name);
                    _discoveryForm.RouteControl.UpdateHistorySystem(currentsys.Name);
                }
            }
        }

        private void dataGridViewTravel_CellContentDoubleClick(object sender, DataGridViewCellEventArgs e)
        {
            if (e.RowIndex >= 0)
            {
                VisitedSystemsClass currentsys = (VisitedSystemsClass)(dataGridViewTravel.Rows[e.RowIndex].Cells[TravelHistoryColumns.SystemName].Tag);
                ShowSystemInformation(currentsys);
                UpdateDependentsWithSelection();
            }
        }

        private void richTextBoxNote_Leave(object sender, EventArgs e)
        {
            StoreSystemNote();
        }

        private void richTextBoxNote_TextChanged(object sender, EventArgs e)
        {
            if (dataGridViewTravel.SelectedCells.Count > 0)          // if we have selected (we should!)
                dataGridViewTravel.Rows[dataGridViewTravel.SelectedCells[0].OwningRow.Index].Cells[TravelHistoryColumns.Note].Value = richTextBoxNote.Text;     // keep the grid up to date to make it seem more interactive
        }

        private void StoreSystemNote()
        {
            if (currentSysPos == null || currentSysPos.curSystem == null)
                return;

            try
            {
                string txt = richTextBoxNote.Text.Trim();

                SystemNoteClass sn = SystemNoteClass.GetSystemNoteClass(currentSysPos.curSystem.name);

                if ( (sn == null && txt.Length>0) || (sn!=null && !sn.Note.Equals(txt))) // if no system note, and text,  or system not is not text
                {
                    if ( sn != null )           // already there, update
                    { 
                        sn.Note = txt;
                        sn.Time = DateTime.Now;
                        sn.Update();
                    }
                    else
                    {
                        sn = new SystemNoteClass();
                        sn.Name = currentSysPos.curSystem.name;
                        sn.Note = txt;
                        sn.Time = DateTime.Now;
                        sn.Add();
                    }

                    if (dataGridViewTravel.SelectedCells.Count > 0)          // if we have selected (we should!)
                        dataGridViewTravel.Rows[dataGridViewTravel.SelectedCells[0].OwningRow.Index].Cells[TravelHistoryColumns.Note].Value = txt;

                    EDSMClass edsm = new EDSMClass();

                    edsm.apiKey = EDDiscoveryForm.EDDConfig.CurrentCommander.APIKey;
                    edsm.commanderName = EDDiscoveryForm.EDDConfig.CurrentCommander.Name;

                    if (edsm.commanderName == null || edsm.apiKey == null)
                        return;

                    if (edsm.commanderName.Length>1 && edsm.apiKey.Length>1)
                        edsm.SetComment(sn);

                    _discoveryForm.Map.UpdateNote();
                    RefreshSummaryRow(dataGridViewTravel.Rows[dataGridViewTravel.SelectedCells[0].OwningRow.Index]);    // tell it this row was changed
                }

            }
            catch (Exception ex)
            {
                System.Diagnostics.Trace.WriteLine("Exception : " + ex.Message);
                System.Diagnostics.Trace.WriteLine(ex.StackTrace);

                LogTextHighlight("Exception : " + ex.Message);
                LogTextHighlight(ex.StackTrace);
            }
        }

        private void buttonSync_Click(object sender, EventArgs e)
        {
            if (EDDiscoveryForm.EDDConfig.CurrentCommander.Name.Equals(""))
            {
                MessageBox.Show("Please enter commander name before sending distances/ travel history to EDSM!");
                return;
            }

            var dists = DistanceClass.GetDistancesByStatus((int)DistancsEnum.EDDiscovery);

            EDSMClass edsm = new EDSMClass();

            foreach (var dist in dists)
            {
                string json;

                if (dist.Dist > 0)
                {
                    LogText("Add distance: " + dist.NameA + " => " + dist.NameB + " :" + dist.Dist.ToString("0.00") + "ly" + Environment.NewLine);
                    json = edsm.SubmitDistances(EDDiscoveryForm.EDDConfig.CurrentCommander.Name, dist.NameA, dist.NameB, dist.Dist);
                }
                else
                {
                    if (dist.Dist < 0)  // Can removedistance by adding negative value
                        dist.Delete();
                    else
                    {
                        dist.Status = DistancsEnum.EDDiscoverySubmitted;
                        dist.Update();
                    }
                    json = null;
                }
                if (json != null)
                {
                    string str="";
                    bool trilok;
                    if (edsm.ShowDistanceResponse(json, out str, out trilok))
                    {
                        LogText("EDSM Response " + str);
                        dist.Status = DistancsEnum.EDDiscoverySubmitted;
                        dist.Update();
                    }
                    else
                    {
                        LogText("EDSM Response " + str);
                    }
                }
            }

            if (EDDiscoveryForm.EDDConfig.CurrentCommander.APIKey.Equals(""))
            {
                MessageBox.Show("Please enter EDSM api key (In settings) before sending travel history to EDSM!");
                return;

            }
            sync.StartSync(EDSMSyncTo, EDSMSyncFrom,defaultMapColour);

        }

        internal void RefreshEDSMEvent(object source)
        {
            Invoke((MethodInvoker)delegate
            {
                if( visitedSystems != null)
                {
                    visitedSystems.Clear();
                }
                RefreshHistoryAsync();
            });
        }

        public void NewPosition(VisitedSystemsClass item)         // in UI Thread..
        {
            Debug.Assert(Application.MessageLoop);              // ensure.. paranoia
            visitedSystems.Add(item);

            try
            {
                string name = item.Name;

                LogText("Arrived at system ");
                if (item.HasTravelCoordinates == false && (item.curSystem == null || item.curSystem.HasCoordinate == false))
                    LogTextHighlight(name);
                else
                    LogText(name);

                int count = GetVisitsCount(name);

                LogText(", Visit No. " + count.ToString() + Environment.NewLine);
                System.Diagnostics.Trace.WriteLine("Arrived at system: " + name + " " + count.ToString() + ":th visit.");

                if (checkBoxEDSMSyncTo.Checked == true)
                {
                    EDSMClass edsm = new EDSMClass();
                    edsm.apiKey = EDDiscoveryForm.EDDConfig.CurrentCommander.APIKey;
                    edsm.commanderName = EDDiscoveryForm.EDDConfig.CurrentCommander.Name;

                    Task taskEDSM = Task.Factory.StartNew(() => EDSMSync.SendTravelLog(edsm, item, null));
                }

                AddNewHistoryRow(true, item);

                StoreSystemNote();

                _discoveryForm.Map.UpdateVisited(visitedSystems);           // update map

                RefreshSummaryRow(dataGridViewTravel.Rows[0], true);         //Tell the summary new row has been added
                RefreshTargetInfo();                                        // tell the target system its changed the latest system

                // Move focus to new row
                if (EDDiscoveryForm.EDDConfig.FocusOnNewSystem)
                {
                    dataGridViewTravel.ClearSelection();
                    dataGridViewTravel.CurrentCell = dataGridViewTravel.Rows[0].Cells[1];       // its the current cell which needs to be set, moves the row marker as well
                    ShowSystemInformation(item);
                    UpdateDependentsWithSelection();
                }
            }
            catch (Exception ex)
            {
                System.Diagnostics.Trace.WriteLine("Exception NewPosition: " + ex.Message);
                System.Diagnostics.Trace.WriteLine("Trace: " + ex.StackTrace);
            }
        }

        private int GetVisitsCount(string name)
        {
            try
            {
                int count = (from row in visitedSystems
                             where row.Name == name
                             select row).Count();
                return count;
            }
            catch (Exception ex)
            {
                System.Diagnostics.Trace.WriteLine("Exception GetVisitsCount: " + ex.Message);
                System.Diagnostics.Trace.WriteLine("Trace: " + ex.StackTrace);
                return 0;
            }
        }

        private void dataGridView1_RowPostPaint(object sender, DataGridViewRowPostPaintEventArgs e)
        {           // autopaint the row number..
            var grid = sender as DataGridView;
            string rowIdx;

            if (_discoveryForm.settings.OrderRowsInverted )
                rowIdx = (dataGridViewTravel.Rows.Count - e.RowIndex).ToString();
            else
                rowIdx = (e.RowIndex + 1).ToString();

            var centerFormat = new StringFormat()
            {
                // right alignment might actually make more sense for numbers
                Alignment = StringAlignment.Center,
                LineAlignment = StringAlignment.Center
            };

            var headerBounds = new Rectangle(e.RowBounds.Left, e.RowBounds.Top, grid.RowHeadersWidth, e.RowBounds.Height);

            using ( Brush br = new SolidBrush(grid.RowHeadersDefaultCellStyle.ForeColor))
                e.Graphics.DrawString(rowIdx, grid.RowHeadersDefaultCellStyle.Font, br , headerBounds, centerFormat);
        }

        private void buttonEDDB_Click(object sender, EventArgs e)
        {
            if ( currentSysPos!= null && currentSysPos.curSystem.id_eddb>0)
                Process.Start("http://eddb.io/system/" + currentSysPos.curSystem.id_eddb.ToString());
        }

        private void buttonRoss_Click(object sender, EventArgs e)
        {
            if (currentSysPos!= null && currentSysPos.curSystem.id_eddb>0)
                Process.Start("http://ross.eddb.io/system/update/" + currentSysPos.curSystem.id_eddb.ToString());
        }

        private void buttonEDSM_Click(object sender, EventArgs e)
        {
            if (currentSysPos != null && currentSysPos.curSystem != null) // solve a possible exception
            {
                if (!String.IsNullOrEmpty(currentSysPos.curSystem.name))
                {
                    long? id_edsm = currentSysPos.curSystem.id_edsm;
                    if (id_edsm == 0)
                    {
                        id_edsm = null;
                    }

                    EDSMClass edsm = new EDSMClass();
                    string url = edsm.GetUrlToEDSMSystem(currentSysPos.curSystem.name, id_edsm);

                    if (url.Length > 0)         // may pass back empty string if not known, this solves another exception
                        Process.Start(url);
                    else
                        MessageBox.Show("System unknown to EDSM");
                }
            }
        }

        public string GetCommanderName()
        {
            var value = EDDiscoveryForm.EDDConfig.CurrentCommander.Name;
            return !string.IsNullOrEmpty(value) ? value : null;
        }

        private void textBoxFilter_KeyUp(object sender, KeyEventArgs e)
        {
            FilterGridView();
            RedrawSummary();
            UpdateDependentsWithSelection();
        }

        private void FilterGridView()
        {
            string searchstr = textBoxFilter.Text.Trim();
            dataGridViewTravel.SuspendLayout();

            DataGridViewRow[] theRows = new DataGridViewRow[dataGridViewTravel.Rows.Count];
            dataGridViewTravel.Rows.CopyTo(theRows, 0);
            dataGridViewTravel.Rows.Clear();

            for (int loop = 0; loop < theRows.Length; loop++)
            {
                bool found = false;

                if (searchstr.Length < 1)
                    found = true;
                else
                {
                    foreach (DataGridViewCell cell in theRows[loop].Cells)
                    {
                        if (cell.Value != null)
                            if (cell.Value.ToString().IndexOf(searchstr, 0, StringComparison.CurrentCultureIgnoreCase) >= 0)
                            {
                                found = true;
                                break;
                            }
                    }
                }
                theRows[loop].Visible = found;
            }
            dataGridViewTravel.Rows.AddRange(theRows);
            dataGridViewTravel.ResumeLayout();
        }


        private void textBoxPrevSystem_Enter(object sender, EventArgs e)
        {
            /* Automatically copy the contents to the clipboard whenever this control is activated */
            TextBox tb = sender as TextBox;
            if (tb != null && tb.Text != null)
            {
                Clipboard.SetText(tb.Text);
            }
        }

        private void checkBoxEDSMSyncTo_CheckedChanged(object sender, EventArgs e)
        {
            EDSMSyncTo = checkBoxEDSMSyncTo.Checked;
        }

        private void checkBoxEDSMSyncFrom_CheckedChanged(object sender, EventArgs e)
        {
            EDSMSyncFrom = checkBoxEDSMSyncFrom.Checked;
        }

        private void button2DMap_Click(object sender, EventArgs e)
        {
            this.Cursor = Cursors.WaitCursor;
            FormSagCarinaMission frm = new FormSagCarinaMission(_discoveryForm);
            frm.Nowindowreposition = _discoveryForm.option_nowindowreposition;
            frm.Show();
            this.Cursor = Cursors.Default;
        }
        
        public bool SetTravelHistoryPosition(string sysname)
        {
            foreach (DataGridViewRow item in dataGridViewTravel.Rows)
            {
                string s = (string)item.Cells[TravelHistoryColumns.SystemName].Value;
                if (s.Equals(sysname) && item.Visible)
                {
                    dataGridViewTravel.ClearSelection();
                    item.Selected = true;           // select row
                    dataGridViewTravel.CurrentCell = item.Cells[TravelHistoryColumns.SystemName];       // and ensure visible.
                    return true;
                }
            }

            return false;
        }

        private void textBoxTarget_KeyUp(object sender, KeyEventArgs e)
        {
            if (e.KeyCode == Keys.Enter)
            {
                string sn = textBoxTarget.Text;
                SystemClass sc = SystemClass.GetSystem(sn);
                VisitedSystemsClass vsc = visitedSystems.Find(x => x.Name.Equals(sn, StringComparison.InvariantCultureIgnoreCase));
                string msgboxtext = null;

                if ((sc != null && sc.HasCoordinate) || (vsc != null && vsc.HasTravelCoordinates))
                {
                    if (sc == null)
                        sc = new SystemClass(vsc.Name, vsc.X, vsc.Y, vsc.Z);            // make a double for the rest of the code..

                    SystemNoteClass nc = SystemNoteClass.GetSystemNoteClass(sn);        // has it got a note?

                    if (nc != null)
                    {
                        TargetClass.SetTargetNotedSystem(sc.name, nc.id, sc.x, sc.y, sc.z);
                        msgboxtext = "Target set on system with note " + sc.name;
                    }
                    else
                    {
                        BookmarkClass bk = BookmarkClass.FindBookmarkOnSystem(textBoxTarget.Text);    // has it been bookmarked?

                        if (bk != null)
                        {
                            TargetClass.SetTargetBookmark(sc.name, bk.id, bk.x, bk.y, bk.z);
                            msgboxtext = "Target set on booked marked system " + sc.name;
                        }
                        else
                        {
                            if (MessageBox.Show("Make a bookmark on " + sc.name + " and set as target?", "Make Bookmark", MessageBoxButtons.OKCancel) == DialogResult.OK)
                            {
                                BookmarkClass newbk = new BookmarkClass();
                                newbk.StarName = sn;
                                newbk.x = sc.x;
                                newbk.y = sc.y;
                                newbk.z = sc.z;
                                newbk.Time = DateTime.Now;
                                newbk.Note = "";
                                newbk.Add();
                                TargetClass.SetTargetBookmark(sc.name, newbk.id, newbk.x, newbk.y, newbk.z);
                            }
                        }
                    }

                }
                else
                {
                    if (sn.Length > 2 && sn.Substring(0, 2).Equals("G:"))
                        sn = sn.Substring(2, sn.Length - 2);

                    GalacticMapObject gmo = EDDiscoveryForm.galacticMapping.Find(sn, true, true);    // ignore if its off, find any part of string, find if disabled

                    if (gmo != null)
                    {
                        TargetClass.SetTargetGMO("G:" + gmo.name, gmo.id, gmo.points[0].X, gmo.points[0].Y, gmo.points[0].Z);
                        msgboxtext = "Target set on galaxy object " + gmo.name;
                    }
                    else
                    {
                        msgboxtext = "Unknown system, system is without co-ordinates or galaxy object not found";
                    }
                }

                RefreshTargetInfo();
                if (_discoveryForm.Map != null)
                    _discoveryForm.Map.UpdateBookmarksGMO(true);

                if ( msgboxtext != null)
                    MessageBox.Show(msgboxtext,"Create a target", MessageBoxButtons.OK);
            }
        }

        #region Target System

        public void RefreshTargetInfo()
        {
            string name;
            double x, y, z;

            if (TargetClass.GetTargetPosition(out name, out x, out y, out z))
            {
                textBoxTarget.Text = name;
                textBoxTargetDist.Text = "No Pos";

                SystemClass cs = VisitedSystemsClass.GetSystemClassFirstPosition(visitedSystems);
                if ( cs != null )
                    textBoxTargetDist.Text = SystemClass.Distance(cs, x, y, z).ToString("0.00");

                toolTipEddb.SetToolTip(textBoxTarget, "Position is " + x.ToString("0.00") + "," + y.ToString("0.00") + "," + z.ToString("0.00"));
            }
            else
            {
                textBoxTarget.Text = "Set target";
                textBoxTargetDist.Text = "";
                toolTipEddb.SetToolTip(textBoxTarget, "On 3D Map right click to make a bookmark, region mark or click on a notemark and then tick on Set Target, or type it here and hit enter");
            }

            if (summaryPopOut != null)
                summaryPopOut.RefreshTarget(dataGridViewTravel,visitedSystems);
        }

        #endregion 

        #region Summary Pop out

        public bool IsSummaryPopOutOn {  get { return summaryPopOut != null; } }
        public bool ToggleSummaryPopOut()
        {
            if (summaryPopOut == null )
            {
                summaryPopOut = new SummaryPopOut();
                summaryPopOut.RequiresRefresh += SummaryRefreshRequested;
                RedrawSummary();
                summaryPopOut.Show();
            }
            else
            { 
                summaryPopOut.Close();
                summaryPopOut = null;
            }

            return (summaryPopOut != null);     // on screen?
        }

        public void RedrawSummary()
        {
            if (summaryPopOut != null)
            {
                summaryPopOut.SetGripperColour(_discoveryForm.theme.LabelColor);
                summaryPopOut.ResetForm(dataGridViewTravel);
                summaryPopOut.RefreshTarget(dataGridViewTravel, visitedSystems);
            }
        }

        public void SummaryRefreshRequested(Object o, EventArgs e)
        {
            RedrawSummary();
        }

        public void RefreshSummaryRow(DataGridViewRow row , bool add = false )
        {
            if (summaryPopOut != null)
                summaryPopOut.RefreshRow(dataGridViewTravel, row, add);
        }

        private void buttonExtSummaryPopOut_Click(object sender, EventArgs e)
        {
            ToggleSummaryPopOut();
        }

        #endregion

        #region ClosestSystemRightClick

        private void addToTrilaterationToolStripMenuItem1_Click(object sender, EventArgs e)
        {
            TrilaterationControl tctrl = _discoveryForm.trilaterationControl;

            IEnumerable<DataGridViewRow> selectedRows = dataGridViewNearest.SelectedCells.Cast<DataGridViewCell>()
                                                                        .Select(cell => cell.OwningRow)
                                                                        .Distinct()
                                                                        .OrderBy(cell => cell.Index);

            this.Cursor = Cursors.WaitCursor;
            string sysName = "";
            foreach (DataGridViewRow r in selectedRows)
            {
                sysName = r.Cells[ClosestSystemsColumns.SystemName].Value.ToString();

                tctrl.AddSystemToDataGridViewDistances(sysName);
            }

            this.Cursor = Cursors.Default;
        }

        private void viewOnEDSMToolStripMenuItem1_Click(object sender, EventArgs e)
        {
            IEnumerable<DataGridViewRow> selectedRows = dataGridViewNearest.SelectedCells.Cast<DataGridViewCell>()
                                                                        .Select(cell => cell.OwningRow)
                                                                        .Distinct()
                                                                        .OrderBy(cell => cell.Index);

            this.Cursor = Cursors.WaitCursor;
            ISystem system = (ISystem)selectedRows.First<DataGridViewRow>().Tag;
            EDSMClass edsm = new EDSMClass();
            if (!edsm.ShowSystemInEDSM(system.name, system.id_edsm))
                LogTextHighlight("System could not be found - has not been synched or EDSM is unavailable" + Environment.NewLine);

            this.Cursor = Cursors.Default;
        }

        #endregion

        #region TravelHistoryRightClick

        VisitedSystemsClass rightclicksystem = null;
        int rightclickrow = -1;

        private void dataGridViewTravel_MouseDown(object sender, MouseEventArgs e)  // MAKES row selected when mouse down
        {
            if (e.Button == MouseButtons.Right)         // right click on travel map, get in before the context menu
            {
                rightclicksystem = null;
                rightclickrow = -1;

                if (dataGridViewTravel.SelectedCells.Count < 2 || dataGridViewTravel.SelectedRows.Count == 1)      // if single row completely selected, or 1 cell or less..
                {
                    DataGridView.HitTestInfo hti = dataGridViewTravel.HitTest(e.X, e.Y);
                    if (hti.Type == DataGridViewHitTestType.Cell)
                    {
                        dataGridViewTravel.ClearSelection();                // select row under cursor.
                        dataGridViewTravel.Rows[hti.RowIndex].Selected = true;
                                                                            // Record who we clicked on.. only way to tell opening..
                        rightclickrow = hti.RowIndex;
                        rightclicksystem = (VisitedSystemsClass)dataGridViewTravel.Rows[hti.RowIndex].Cells[TravelHistoryColumns.SystemName].Tag;
                    }
                }
            }
        }

        private void historyContextMenu_Opening(object sender, CancelEventArgs e)
        {
            if (dataGridViewTravel.SelectedCells.Count == 0)      // need something selected  stops context menu opening on nothing..
                e.Cancel = true;

            enterDistanceToPreviousStarToolStripMenuItem.Enabled = (rightclicksystem != null && rightclicksystem.prevSystem != null && (!rightclicksystem.curSystem.HasCoordinate || !rightclicksystem.prevSystem.HasCoordinate));
            mapGotoStartoolStripMenuItem.Enabled = (rightclicksystem != null && rightclicksystem.curSystem.HasCoordinate);
            viewOnEDSMToolStripMenuItem.Enabled = (rightclicksystem != null);
        }

        // enabled only if rightclick system is set.
        private void mapGotoStartoolStripMenuItem_Click(object sender, EventArgs e)
        {
            this.Cursor = Cursors.WaitCursor;
            if (!_discoveryForm.Map.Is3DMapsRunning)            // if not running, click the 3dmap button
                buttonMap_Click(sender, e);
            this.Cursor = Cursors.Default;

            if (_discoveryForm.Map.Is3DMapsRunning)             // double check here! for paranoia.
            {
                if (_discoveryForm.Map.MoveToSystem(rightclicksystem))
                    _discoveryForm.Map.Show();
            }
        }

        private void starMapColourToolStripMenuItem_Click(object sender, EventArgs e)
        {
            IEnumerable<DataGridViewRow> selectedRows = dataGridViewTravel.SelectedCells.Cast<DataGridViewCell>()
                                                           .Select(cell => cell.OwningRow)
                                                           .Distinct();
            ColorDialog mapColorDialog = new ColorDialog();
            mapColorDialog.AllowFullOpen = true;
            mapColorDialog.FullOpen = true;
            mapColorDialog.Color = selectedRows.First().Cells[TravelHistoryColumns.Map].Style.ForeColor;

            if (mapColorDialog.ShowDialog(this) == DialogResult.OK)
            {
                this.Cursor = Cursors.WaitCursor;
                string sysName = "";
                foreach (DataGridViewRow r in selectedRows)
                {
                    r.Cells[TravelHistoryColumns.Map].Style.ForeColor = mapColorDialog.Color;
                    sysName = r.Cells[TravelHistoryColumns.SystemName].Value.ToString();

                    VisitedSystemsClass sp = null;
                    sp = (VisitedSystemsClass)r.Cells[TravelHistoryColumns.SystemName].Tag;
                    if (sp == null)
                        sp = visitedSystems.First(s => s.Name.ToUpperInvariant() == sysName.ToUpperInvariant());

                    {
                        sp.MapColour = mapColorDialog.Color.ToArgb();
                        sp.Update();
                    }
                }
                this.Cursor = Cursors.Default;
            }
        }

        private void hideSystemToolStripMenuItem_Click(object sender, EventArgs e)
        {
            IEnumerable<DataGridViewRow> selectedRows = dataGridViewTravel.SelectedCells.Cast<DataGridViewCell>()
                .Select(cell => cell.OwningRow)
                .Distinct();

            this.Cursor = Cursors.WaitCursor;
            foreach (DataGridViewRow r in selectedRows)
            {
                VisitedSystemsClass sp = null;
                sp = (VisitedSystemsClass)r.Cells[TravelHistoryColumns.SystemName].Tag;

                if (sp != null)
                {
                    sp.Commander = -1;
                    sp.Update();
                }
            }
            // Remove rows
            if (selectedRows.Count<DataGridViewRow>() == dataGridViewTravel.Rows.Count)
            {
                dataGridViewTravel.Rows.Clear();
            }
            else
            {
                foreach (DataGridViewRow row in selectedRows.ToList<DataGridViewRow>())
                {
                    dataGridViewTravel.Rows.Remove(row);
                }
            }
            this.Cursor = Cursors.Default;
        }

        private void moveToAnotherCommanderToolStripMenuItem_Click(object sender, EventArgs e)
        {
            IEnumerable<DataGridViewRow> selectedRows = dataGridViewTravel.SelectedCells.Cast<DataGridViewCell>()
                .Select(cell => cell.OwningRow)
                .Distinct();

            List<VisitedSystemsClass> listsyspos = new List<VisitedSystemsClass>();

            this.Cursor = Cursors.WaitCursor;
            foreach (DataGridViewRow r in selectedRows)
            {
                VisitedSystemsClass sp = null;

                sp = (VisitedSystemsClass)r.Cells[TravelHistoryColumns.SystemName].Tag;
                if (sp != null)
                {
                    listsyspos.Add(sp);
                }
            }

            MoveToCommander movefrm = new MoveToCommander();

            movefrm.Init(listsyspos.Count > 1);

            DialogResult red = movefrm.ShowDialog();
            if (red == DialogResult.OK)
            {
                foreach (VisitedSystemsClass sp in listsyspos)
                {
                    sp.Commander = movefrm.selectedCommander.Nr;
                    sp.Update();
                }


                foreach (DataGridViewRow row in selectedRows)
                {
                    dataGridViewTravel.Rows.Remove(row);
                }
            }
            this.Cursor = Cursors.Default;
        }

        private void wantedSystemsToolStripMenuItem_Click(object sender, EventArgs e)
        {
            TrilaterationControl tctrl = _discoveryForm.trilaterationControl;

            IEnumerable<DataGridViewRow> selectedRows = dataGridViewTravel.SelectedCells.Cast<DataGridViewCell>()
                                                                        .Select(cell => cell.OwningRow)
                                                                        .Distinct()
                                                                        .OrderBy(cell => cell.Index);

            this.Cursor = Cursors.WaitCursor;
            string sysName = "";
            foreach (DataGridViewRow r in selectedRows)
            {
                sysName = r.Cells[TravelHistoryColumns.SystemName].Value.ToString();
                tctrl.AddWantedSystem(sysName);
            }

            this.Cursor = Cursors.Default;
        }

        private void bothToolStripMenuItem_Click(object sender, EventArgs e)
        {
            TrilaterationControl tctrl = _discoveryForm.trilaterationControl;

            IEnumerable<DataGridViewRow> selectedRows = dataGridViewTravel.SelectedCells.Cast<DataGridViewCell>()
                                                                        .Select(cell => cell.OwningRow)
                                                                        .Distinct()
                                                                        .OrderBy(cell => cell.Index);

            this.Cursor = Cursors.WaitCursor;
            string sysName = "";
            foreach (DataGridViewRow r in selectedRows)
            {
                sysName = r.Cells[TravelHistoryColumns.SystemName].Value.ToString();
                tctrl.AddSystemToDataGridViewDistances(sysName);
                tctrl.AddWantedSystem(sysName);
            }

            this.Cursor = Cursors.Default;
        }

        private void trilaterationToolStripMenuItem_Click(object sender, EventArgs e)
        {
            TrilaterationControl tctrl = _discoveryForm.trilaterationControl;

            IEnumerable<DataGridViewRow> selectedRows = dataGridViewTravel.SelectedCells.Cast<DataGridViewCell>()
                                                                        .Select(cell => cell.OwningRow)
                                                                        .Distinct()
                                                                        .OrderBy(cell => cell.Index);

            this.Cursor = Cursors.WaitCursor;
            string sysName = "";
            foreach (DataGridViewRow r in selectedRows)
            {
                sysName = r.Cells[TravelHistoryColumns.SystemName].Value.ToString();
                tctrl.AddSystemToDataGridViewDistances(sysName);
            }

            this.Cursor = Cursors.Default;
        }

        // enabled only if rightclick system is set.
        private void viewOnEDSMToolStripMenuItem_Click(object sender, EventArgs e)
        {
            this.Cursor = Cursors.WaitCursor;
            EDSMClass edsm = new EDSMClass();
            long? id_edsm = rightclicksystem.curSystem?.id_edsm;

            if (id_edsm == 0)
            {
                id_edsm = null;
            }

            if (!edsm.ShowSystemInEDSM(rightclicksystem.Name, id_edsm))
                LogTextHighlight("System could not be found - has not been synched or EDSM is unavailable" + Environment.NewLine);

            this.Cursor = Cursors.Default;
        }

        // enabled only if rightclick system is set.
        private void enterDistanceToPreviousStarToolStripMenuItem_Click(object sender, EventArgs e)
        {
            DistanceForm frm = new DistanceForm();
            DialogResult res = frm.ShowDialog();

            if ( res == DialogResult.OK )
            {
                var dist = DistanceParser.ParseJumpDistance(frm.Value.Trim());

                if (!dist.HasValue)
                    MessageBox.Show("Distance in wrong format!");
                else
                {
                    DistanceClass distance = DistanceClass.GetDistanceClass(rightclicksystem.curSystem, rightclicksystem.prevSystem);
                    DistanceClass dstore = null;

                    if (distance == null)
                    {
                        dstore = new DistanceClass();
                        dstore.NameA = rightclicksystem.curSystem.name;
                        dstore.NameB = rightclicksystem.prevSystem.name;
                    }
                    else
                        dstore = distance;

                    dstore.Dist = dist.Value;
                    dstore.CreateTime = DateTime.UtcNow;
                    dstore.CommanderCreate = EDDiscoveryForm.EDDConfig.CurrentCommander.Name.Trim();
                    dstore.Status = DistancsEnum.EDDiscovery;

                    if (distance != null)
                        dstore.Update();
                    else
                        dstore.Store();

                    dataGridViewTravel.Rows[rightclickrow].Cells[TravelHistoryColumns.Distance].Value = frm.Value.Trim();
                }
            }

        }

        private void selectCorrectSystemToolStripMenuItem_Click(object sender, EventArgs e)
        {
            using (Forms.AssignTravelLogSystemForm form = new Forms.AssignTravelLogSystemForm(this, rightclicksystem))
            {
                DialogResult result = form.ShowDialog();
                if (result == DialogResult.OK)
                {
                    rightclicksystem.id_edsm_assigned = form.AssignedEdsmId;
                    rightclicksystem.curSystem = form.AssignedSystem;
                    rightclicksystem.Update();
                    RefreshHistoryAsync();
                }
            }
        }

        #endregion
    }
}<|MERGE_RESOLUTION|>--- conflicted
+++ resolved
@@ -105,14 +105,7 @@
             try
             {
                 LogText("Refresh History." + Environment.NewLine);
-<<<<<<< HEAD
-                RefreshHistory();
-                LogText("Refresh Complete." + Environment.NewLine);
-
-                EliteDangerousClass.CheckED();
-=======
                 RefreshHistoryAsync();
->>>>>>> 442028a3
             }
             catch (Exception ex)
             {
