﻿using System;
using System.CodeDom;
using System.Collections.Generic;
using System.ComponentModel;
using System.Drawing;
using System.Data;
using System.Linq;
using System.Text;
using System.Windows.Forms;
using System.IO;
using System.Collections;
using System.Data.SQLite;
using EDDiscovery.DB;
using System.Diagnostics;
using EDDiscovery2;
using EDDiscovery2.DB;
using System.Globalization;
using System.Text.RegularExpressions;
using EDDiscovery2.Trilateration;
using EDDiscovery2.EDSM;
using EDDiscovery2.HTTP;

namespace EDDiscovery
{
    public partial class TravelHistoryControl : UserControl
    {
        private static EDDiscoveryForm _discoveryForm;
        public EDSMSync sync;
        string datapath = Environment.GetFolderPath(Environment.SpecialFolder.LocalApplicationData) + "\\Frontier_Development_s\\Products"; // \\FORC-FDEV-D-1001\\Logs\\";

        internal List<SystemPosition> visitedSystems;
        internal bool EDSMSyncTo = true;
        internal bool EDSMSyncFrom = true;

        public NetLogClass netlog = new NetLogClass();
        List<SystemDist> sysDist = null;
        private SystemPosition currentSysPos = null;


        private static RichTextBox static_richTextBox;
        private int activecommander = 0;
        List<EDCommander> commanders = null;

        public TravelHistoryControl()
        {
            InitializeComponent();
            static_richTextBox = richTextBox_History;

        }

        public void InitControl(EDDiscoveryForm discoveryForm)
        {
            _discoveryForm = discoveryForm;
            sync = new EDSMSync(_discoveryForm);
            var db = new SQLiteDBClass();
            EDSMSyncTo = db.GetSettingBool("EDSMSyncTo", true);
            EDSMSyncFrom = db.GetSettingBool("EDSMSyncFrom", true);
            checkBoxEDSMSyncTo.Checked = EDSMSyncTo;
            checkBoxEDSMSyncFrom.Checked = EDSMSyncFrom;
        }


        private void button_RefreshHistory_Click(object sender, EventArgs e)
        {
            visitedSystems = null;

            TriggerEDSMRefresh();
            RefreshHistory();
            

            EliteDangerous.CheckED();
        }

        public void TriggerEDSMRefresh()
        {
            SQLiteDBClass db = new SQLiteDBClass();
            EDSMClass edsm = new EDSMClass();
            edsm.GetNewSystems(db);
            db.GetAllSystems();
        }


        static public void LogText(string text)
        {
            LogTextColor(text, _discoveryForm.theme.TextBlock );
        }

        static public void LogTextHighlight(string text)
        {
            LogTextColor(text, _discoveryForm.theme.TextBlockHighlightColor);
        }

        static public void LogTextColor( string text, Color color)
        {
            try
            {
                
                static_richTextBox.SelectionStart = static_richTextBox.TextLength;
                static_richTextBox.SelectionLength = 0;

                static_richTextBox.SelectionColor = color;
                static_richTextBox.AppendText(text);
                static_richTextBox.SelectionColor = static_richTextBox.ForeColor;

                static_richTextBox.SelectionStart = static_richTextBox.Text.Length;
                static_richTextBox.SelectionLength = 0;
                static_richTextBox.ScrollToCaret();
                static_richTextBox.Refresh();


                HttpCom.WriteLog(text, "");

            }
            catch (Exception ex)
            {
                System.Diagnostics.Trace.WriteLine("Exception SystemClass: " + ex.Message);
                System.Diagnostics.Trace.WriteLine("Trace: " + ex.StackTrace);
            }
        }


        private void setRowNumber(DataGridView dgv)
        {
            foreach (DataGridViewRow row in dgv.Rows)
            {
                row.HeaderCell.Value = (row.Index + 1).ToString();
            }
        }

        public void RefreshHistory()
        {
            Stopwatch sw1 = new Stopwatch();
            //richTextBox_History.Clear();


            sw1.Start();


            TimeSpan maxDataAge = TimeSpan.Zero;
            int atMost = 0;

            switch (comboBoxHistoryWindow.SelectedIndex)
            {
                case 0:
                    maxDataAge = new TimeSpan(6, 0, 0); // 6 hours
                    break;
                case 1:
                    maxDataAge = new TimeSpan(12, 0, 0); // 12 hours
                    break;
                case 2:
                    maxDataAge = new TimeSpan(24, 0, 0); // 24 hours
                    break;
                case 3:
                    maxDataAge = new TimeSpan(3 * 24, 0, 0); // 3 days
                    break;
                case 4:
                    maxDataAge = new TimeSpan(7 * 24, 0, 0); // 1 week
                    break;
                case 5:
                    maxDataAge = new TimeSpan(14 * 24, 0, 0); // 2 weeks
                    break;
                case 6:
                    maxDataAge = new TimeSpan(30, 0, 0, 0); // 30 days (month)
                    break;
                case 7:
                    atMost = 20; // Last 20
                    break;
                case 8:
                    maxDataAge = new TimeSpan(100000, 24, 0, 0); // all
                    break;
                default:
                    maxDataAge = new TimeSpan(7 * 24, 0, 0); // 1 week (default)
                    break;
            }


            if (visitedSystems == null || visitedSystems.Count == 0)
                GetVisitedSystems(activecommander);

            if (visitedSystems == null)
                return;
            
            List<SystemPosition> result;
            if (atMost > 0)
            {
                result = visitedSystems.OrderByDescending(s => s.time).Take(atMost).ToList();
            }
            else
            {
                var oldestData = DateTime.Now.Subtract(maxDataAge);
                result = (from systems in visitedSystems where systems.time > oldestData orderby systems.time descending select systems).ToList();
            }

            dataGridViewTravel.Rows.Clear();

            System.Diagnostics.Trace.WriteLine("SW1: " + (sw1.ElapsedMilliseconds / 1000.0).ToString("0.000"));
            
            for (int ii = 0; ii < result.Count; ii++) //foreach (var item in result)
            {
      
                SystemPosition item = result[ii];
                SystemPosition item2;

                if (ii < result.Count - 1)
                    item2 = result[ii + 1];
                else
                    item2 = null;

                AddHistoryRow(false, item, item2);
            }


            if (result.Count != visitedSystems.Count)
            {
                // we didn't put all the systems in the history grid
                // make sure that the LastKnown system is properly loaded if it's not visible so trilateration can find it...
                var lastKnown = (from systems
                                 in visitedSystems
                                 where systems.curSystem != null && systems.curSystem.HasCoordinate
                                 orderby systems.time descending
                                 select systems.curSystem).FirstOrDefault();
                if (lastKnown == null)
                {
                    for (int ii = visitedSystems.Count - 1; ii > 0; ii--)
                    {
                        SystemClass sys = SystemData.GetSystem(visitedSystems[ii].Name);
                        if (visitedSystems[ii].curSystem == null && sys != null)
                        {
                            visitedSystems[ii].curSystem = sys;
                            if (sys.HasCoordinate) break;
                        }
                    }
                }

            }

            System.Diagnostics.Trace.WriteLine("SW2: " + (sw1.ElapsedMilliseconds / 1000.0).ToString("0.000"));
            
            if (dataGridViewTravel.Rows.Count > 0)
            {
                lastRowIndex = 0;
                ShowSystemInformation((SystemPosition)(dataGridViewTravel.Rows[0].Cells[1].Tag));
            }
            System.Diagnostics.Trace.WriteLine("SW3: " + (sw1.ElapsedMilliseconds / 1000.0).ToString("0.000"));
            sw1.Stop();

            if (textBoxFilter.TextLength>0)
                FilterGridView();
        }

        private void GetVisitedSystems(int commander)
        {                                                       // for backwards compatibility, don't store RGB value.
            visitedSystems = netlog.ParseFiles(richTextBox_History, _discoveryForm.theme.MapBlockColor.ToArgb() & 0xFFFFFF, commander);
        }

        private void AddHistoryRow(bool insert, SystemPosition item, SystemPosition item2)
        {
            SystemClass sys1 = null, sys2;
            double dist;
            

            sys1 = SystemData.GetSystem(item.Name);
            if (sys1 == null)
            {
                sys1 = new SystemClass(item.Name);
                if (SQLiteDBClass.globalSystemNotes.ContainsKey(sys1.SearchName))
                {
                    sys1.Note = SQLiteDBClass.globalSystemNotes[sys1.SearchName].Note;
                }
            }
            if (item2 != null)
            {
                sys2 = SystemData.GetSystem(item2.Name);
                if (sys2 == null)
                    sys2 = new SystemClass(item2.Name);

            }
            else
                sys2 = null;

            item.curSystem = sys1;
            item.prevSystem = sys2;
            if (!insert)
            {
                if (item.vs == null)
                {
                    SystemPosition known = visitedSystems.First(x => x.Name == item.Name);
                    if (known != null) item.vs = known.vs;
                }
            }

            string diststr = "";
            dist = 0;
            if (sys2 != null)
            {

                if (sys1.HasCoordinate && sys2.HasCoordinate)
                    dist = SystemData.Distance(sys1, sys2);
                else
                {

                    dist = DistanceClass.Distance(sys1, sys2);
                }

                if (dist > 0)
                    diststr = dist.ToString("0.00");
            }

            item.strDistance = diststr;

            //richTextBox_History.AppendText(item.time + " " + item.Name + Environment.NewLine);

                object[] rowobj = { item.time, item.Name, diststr, item.curSystem.Note, "█" };
                int rownr;

                if (insert)
                {
                    dataGridViewTravel.Rows.Insert(0, rowobj);
                    rownr = 0;
                }
                else
                {
                    dataGridViewTravel.Rows.Add(rowobj);
                    rownr = dataGridViewTravel.Rows.Count - 1;
                }

                var cell = dataGridViewTravel.Rows[rownr].Cells[1];

                cell.Tag = item;

                dataGridViewTravel.Rows[rownr].DefaultCellStyle.ForeColor = (sys1.HasCoordinate) ? _discoveryForm.theme.VisitedSystemColor : _discoveryForm.theme.NonVisitedSystemColor;

                cell = dataGridViewTravel.Rows[rownr].Cells[4];
                cell.Style.ForeColor = (item.vs == null) ? _discoveryForm.theme.MapBlockColor : Color.FromArgb(item.vs.MapColour);
        }



        private void ShowSystemInformation(SystemPosition syspos)
        {
            if (syspos == null || syspos.Name==null)
                return;

            currentSysPos = syspos;
            textBoxSystem.Text = syspos.curSystem.name;
            textBoxPrevSystem.Clear();
            textBoxDistance.Text = syspos.strDistance;
          

            if (syspos.curSystem.HasCoordinate)
            {
                textBoxX.Text = syspos.curSystem.x.ToString("#.#####");
                textBoxY.Text = syspos.curSystem.y.ToString("#.#####");
                textBoxZ.Text = syspos.curSystem.z.ToString("#.#####");

                textBoxSolDist.Text = Math.Sqrt(syspos.curSystem.x * syspos.curSystem.x + syspos.curSystem.y * syspos.curSystem.y + syspos.curSystem.z * syspos.curSystem.z).ToString("0.00");

                //// For test only
                //Stopwatch sw = new Stopwatch();
                //sw.Start();
                //SuggestedReferences refereces = new SuggestedReferences(syspos.curSystem.x, syspos.curSystem.y, syspos.curSystem.z);

                //ReferenceSystem rsys;

                //for (int ii = 0; ii < 16; ii++)
                //{
                //    rsys = refereces.GetCandidate();
                //    refereces.AddReferenceStar(rsys.System);
                //    System.Diagnostics.Trace.WriteLine(rsys.System.name + " Dist: " + rsys.Distance.ToString("0.00") + " x:" + rsys.System.x.ToString() + " y:" + rsys.System.y.ToString() + " z:" + rsys.System.z.ToString() );
                //}
                //sw.Stop();
                //System.Diagnostics.Trace.WriteLine("Reference stars time " + sw.Elapsed.TotalSeconds.ToString("0.000s"));


            }
            else
            {
                textBoxX.Text = "?";
                textBoxY.Text = "?";
                textBoxZ.Text = "?";
                textBoxSolDist.Text = "";

            }

            int count = GetVisitsCount(syspos.curSystem.name);
            textBoxVisits.Text = count.ToString();

            if (currentSysPos.curSystem.id_eddb > 0)  // Only enable eddb/ross for system that it knows about
            {
                buttonEDDB.Visible = true;
                buttonRoss.Visible = true;
            }
            else
            {
                buttonEDDB.Visible = false;
                buttonRoss.Visible = false;
            }


            textBoxAllegiance.Text = EnumStringFormat(syspos.curSystem.allegiance.ToString());
            textBoxEconomy.Text = EnumStringFormat(syspos.curSystem.primary_economy.ToString());
            textBoxGovernment.Text = EnumStringFormat(syspos.curSystem.government.ToString());
            textBoxState.Text = EnumStringFormat(syspos.curSystem.state.ToString());
            richTextBoxNote.Text = EnumStringFormat(syspos.curSystem.Note);

            bool distedit = false;

            if (syspos.prevSystem != null)
            {
                textBoxPrevSystem.Text = syspos.prevSystem.name;

                if (syspos.curSystem.status == SystemStatusEnum.Unknown || syspos.prevSystem.status == SystemStatusEnum.Unknown)
                    distedit = true;

            }

            textBoxDistance.Enabled = distedit;
            buttonUpdate.Enabled = distedit;
            buttonTrilaterate.Enabled = !syspos.curSystem.HasCoordinate && syspos.curSystem == GetCurrentSystem();
            //buttonTrilaterate.Enabled = true; // FIXME for debugging only


            ShowClosestSystems(syspos.Name);
        }

        private string EnumStringFormat(string str)
        {
            if (str == null)
                return "";
            if (str.Equals("Unknown"))
                return "";

            return str.Replace("_", " ");
        }

        private void ShowClosestSystems(string name)
        {
            sysDist = new List<SystemDist>();
            SystemClass LastSystem = null;
            float dx, dy, dz;
            double dist;

            try
            {
                if (name == null)
                {

                    var result = visitedSystems.OrderByDescending(a => a.time).ToList<SystemPosition>();


                    for (int ii = 0; ii < result.Count; ii++) //foreach (var item in result)
                    {
                        SystemPosition item = result[ii];

                        LastSystem = SystemData.GetSystem(item.Name);
                        name = item.Name;
                        if (LastSystem != null)
                            break;
                    }

                }
                else
                {
                    LastSystem = SystemData.GetSystem(name);
                }

                if (name !=null)
                    label3.Text = "Closest systems from " + name.ToString();

                dataGridViewNearest.Rows.Clear(); 

                if (LastSystem == null)
                    return;

                foreach (SystemClass pos in SystemData.SystemList)
                {

                    dx = (float)(pos.x - LastSystem.x);
                    dy = (float)(pos.y - LastSystem.y);
                    dz = (float)(pos.z - LastSystem.z);
                    dist = dx * dx + dy * dy + dz * dz;

                    //distance = (float)((system.x - arcsystem.x) * (system.x - arcsystem.x) + (system.y - arcsystem.y) * (system.y - arcsystem.y) + (system.z - arcsystem.z) * (system.z - arcsystem.z));

                    if (dist > 0)
                    {
                        SystemDist sdist = new SystemDist();
                        sdist.name = pos.name;
                        sdist.dist = Math.Sqrt(dist);
                        sysDist.Add(sdist);
                    }
                }

                var list = (from t in sysDist orderby t.dist select t).Take(50);

                foreach (SystemDist sdist in list)
                {
                    object[] rowobj = { sdist.name, sdist.dist.ToString("0.00") };
                    dataGridViewNearest.Rows.Add(rowobj);
                }
            }
            catch (Exception ex)
            {
                System.Diagnostics.Trace.WriteLine("Exception : " + ex.Message);
                System.Diagnostics.Trace.WriteLine(ex.StackTrace);
            }

        }


        public ISystem GetCurrentSystem()
        {
            if (visitedSystems.Count == 0)
            {
                return null;
            }
            return (from systems in visitedSystems orderby systems.time descending select systems.curSystem).First();
        }


        private void TravelHistoryControl_Load(object sender, EventArgs e)
        {
            //if (!this.DesignMode)
            //    RefreshHistory();


            if (!this.DesignMode)
            {
                var db = new SQLiteDBClass();
                comboBoxHistoryWindow.SelectedIndex = db.GetSettingInt("EDUIHistory", 4);
                LoadCommandersListBox();
            }
            // this improves dataGridView's scrolling performance
            typeof(DataGridView).InvokeMember(
                "DoubleBuffered",
                System.Reflection.BindingFlags.NonPublic | System.Reflection.BindingFlags.Instance |
                System.Reflection.BindingFlags.SetProperty,
                null,
                dataGridViewTravel,
                new object[] { true }
            );
        }

        private bool cmdlistloaded;
        private void LoadCommandersListBox()
        {
            commanders = new List<EDCommander>();

            commanders.Add(new EDCommander(-1, "Hidden log", ""));
            commanders.AddRange(EDDiscoveryForm.EDDConfig.listCommanders);

            cmdlistloaded = false;
            comboBoxCommander.DataSource = null;
            comboBoxCommander.DataSource = commanders;
            comboBoxCommander.ValueMember = "Nr";
            comboBoxCommander.DisplayMember = "Name";
            cmdlistloaded = true;
            comboBoxCommander.SelectedIndex = 1;


        }

        private void comboBoxCommander_SelectedIndexChanged(object sender, EventArgs e)
        {

            if (comboBoxCommander.SelectedIndex >= 0 && cmdlistloaded)
            {
                var itm = (EDCommander)comboBoxCommander.SelectedItem;
                activecommander = itm.Nr;
                if (visitedSystems != null)
                    visitedSystems.Clear();
                RefreshHistory();
            }
        }


        private void comboBoxHistoryWindow_SelectedIndexChanged(object sender, EventArgs e)
        {
            if (visitedSystems != null)
                RefreshHistory();

            var db = new SQLiteDBClass();
            db.PutSettingInt("EDUIHistory", comboBoxHistoryWindow.SelectedIndex);
        }


        private void dgv_ColumnHeaderMouseClick(object sender, DataGridViewCellMouseEventArgs e)
        {
            DataGridViewSorter.DataGridSort(dataGridViewTravel, e.ColumnIndex);
        }

        private void dataGridView1_CellContentDoubleClick(object sender, DataGridViewCellEventArgs e)
        {
            if (e.RowIndex >= 0)
            {
                //string  SysName = dataGridView1.Rows[e.RowIndex].Cells[1].Value.ToString();
                lastRowIndex = e.RowIndex;

                ShowSystemInformation((SystemPosition)(dataGridViewTravel.Rows[e.RowIndex].Cells[1].Tag));
            }

        }

        private void buttonMap_Click(object sender, EventArgs e)
        {
            var map = _discoveryForm.Map;
            var selectedLine = dataGridViewTravel.SelectedCells.Cast<DataGridViewCell>()
                                                           .Select(cell => cell.OwningRow)
                                                           .OrderBy(row => row.Index)
                                                           .First().Index;
            SystemPosition selectedSys;
            do
            {
                selectedSys = (SystemPosition)dataGridViewTravel.Rows[selectedLine].Cells[1].Tag;
                selectedLine += 1;
            } while (!selectedSys.curSystem.HasCoordinate && selectedLine <= dataGridViewTravel.Rows.Count);
            _discoveryForm.updateMapData();
            map.Instance.Reset();
                        
            map.Instance.HistorySelection = selectedSys.curSystem.HasCoordinate ? selectedSys.Name : textBoxSystem.Text.Trim();
            map.Show();
        }

        private int lastRowIndex;
        private void dataGridView1_CellClick(object sender, DataGridViewCellEventArgs e)
        {
            if (e.RowIndex >= 0)
            {
                //string SysName = dataGridView1.Rows[e.RowIndex].Cells[1].Value.ToString();
                lastRowIndex = e.RowIndex;
                ShowSystemInformation((SystemPosition)(dataGridViewTravel.Rows[e.RowIndex].Cells[1].Tag));

                if (e.ColumnIndex == 3)       // note column
                {
                    richTextBoxNote.Select(richTextBoxNote.Text.Length, 0);     // move caret to end and focus.
                    richTextBoxNote.ScrollToCaret();
                    richTextBoxNote.Focus();
                }
                else  if (e.ColumnIndex == 2 && textBoxDistance.Enabled == true )       // distance column and on..
                {
                    textBoxDistance.Select(textBoxDistance.Text.Length, 0);     // move caret to end (in case something is there) and focus
                    textBoxDistance.Focus();
                }
            }

        }

        private void buttonUpdate_Click(object sender, EventArgs e)
        {
            var dist = DistanceAsDouble(textBoxDistance.Text.Trim());
            
            if (!dist.HasValue)
                MessageBox.Show("Distance in wrong format!");
            else
            {
                DistanceClass distance = new DistanceClass();

                distance.Dist = dist.Value;
                distance.CreateTime = DateTime.UtcNow;
                distance.CommanderCreate = EDDiscoveryForm.EDDConfig.CurrentCommander.Name.Trim();
                distance.NameA = textBoxSystem.Text;
                distance.NameB = textBoxPrevSystem.Text;
                distance.Status = DistancsEnum.EDDiscovery;

                distance.Store();
                SQLiteDBClass.AddDistanceToCache(distance);

                dataGridViewTravel.Rows[lastRowIndex].Cells[2].Value = textBoxDistance.Text.Trim();
            }
        }

  

        private void richTextBoxNote_Leave(object sender, EventArgs e)
        {
            StoreSystemNote();
        }

        private void richTextBoxNote_TextChanged(object sender, EventArgs e)
        {
            dataGridViewTravel.Rows[lastRowIndex].Cells[3].Value = richTextBoxNote.Text;     // keep the grid up to date to make it seem more interactive
        }

        private void StoreSystemNote()
        {
            string txt;

            try
            {
                EDSMClass edsm = new EDSMClass();
                SQLiteDBClass db = new SQLiteDBClass();


                edsm.apiKey = EDDiscoveryForm.EDDConfig.CurrentCommander.APIKey;
                edsm.commanderName = EDDiscoveryForm.EDDConfig.CurrentCommander.Name;


                if (currentSysPos == null || currentSysPos.curSystem == null)
                    return;

                //SystemPosition sp = (SystemPosition)dataGridView1.Rows[lastRowIndex].Cells[1].Tag;
                txt = richTextBoxNote.Text;

                
                if (currentSysPos.curSystem.Note == null)
                    currentSysPos.curSystem.Note = "";

                if (currentSysPos != null && !txt.Equals(currentSysPos.curSystem.Note))
                {
                    SystemNoteClass sn;
                    List<SystemClass> systems = new List<SystemClass>();

                    if (SQLiteDBClass.globalSystemNotes.ContainsKey(currentSysPos.curSystem.SearchName))
                    {
                        sn = SQLiteDBClass.globalSystemNotes[currentSysPos.curSystem.SearchName];
                        sn.Note = txt;
                        sn.Time = DateTime.Now;

                        sn.Update();
                    }
                    else
                    {
                        sn = new SystemNoteClass();

                        sn.Name = currentSysPos.curSystem.name;
                        sn.Note = txt;
                        sn.Time = DateTime.Now;
                        sn.Add();
                    }

                    
                    currentSysPos.curSystem.Note = txt;
                    dataGridViewTravel.Rows[lastRowIndex].Cells[3].Value = txt;

                    if (edsm.commanderName == null || edsm.apiKey == null)
                        return;

                    if (edsm.commanderName.Length>1 && edsm.apiKey.Length>1)
                        edsm.SetComment(sn);
                }

            }
            catch (Exception ex)
            {
                System.Diagnostics.Trace.WriteLine("Exception : " + ex.Message);
                System.Diagnostics.Trace.WriteLine(ex.StackTrace);

                LogTextHighlight("Exception : " + ex.Message);
                LogTextHighlight(ex.StackTrace);
            }
        }

        private void buttonSync_Click(object sender, EventArgs e)
        {
            if (EDDiscoveryForm.EDDConfig.CurrentCommander.Name.Equals(""))
            {
                MessageBox.Show("Please enter commander name before sending distances/ travel history to EDSM!");
                return;
            }
            var db = new SQLiteDBClass();

            var dists = db.GetDistancesByStatus((int)DistancsEnum.EDDiscovery);
            //var dists = from p in SQLiteDBClass.dictDistances where p.Value.Status == DistancsEnum.EDDiscovery  orderby p.Value.CreateTime  select p.Value;

            EDSMClass edsm = new EDSMClass();

            foreach (var dist in dists)
            {
                string json;

                if (dist.Dist > 0)
                {
                    LogText("Add distance: " + dist.NameA + " => " + dist.NameB + " :" + dist.Dist.ToString("0.00") + "ly" + Environment.NewLine);
                    json = edsm.SubmitDistances(EDDiscoveryForm.EDDConfig.CurrentCommander.Name, dist.NameA, dist.NameB, dist.Dist);
                }
                else
                {
                    if (dist.Dist < 0)  // Can removedistance by adding negative value
                        dist.Delete();
                    else
                    {
                        dist.Status = DistancsEnum.EDDiscoverySubmitted;
                        dist.Update();
                    }
                    json = null;
                }
                if (json != null)
                {
                    string str="";
                    bool trilok;
                    if (edsm.ShowDistanceResponse(json, out str, out trilok))
                    {
                        LogText(str);
                        dist.Status = DistancsEnum.EDDiscoverySubmitted;
                        dist.Update();
                    }
                    else
                    {
                        LogText(str);
                    }
                }
            }

            if (EDDiscoveryForm.EDDConfig.CurrentCommander.APIKey.Equals(""))
            {
                MessageBox.Show("Please enter EDSM api key (In settings) before sending travel history to EDSM!");
                return;

            }
            sync.StartSync(EDSMSyncTo, EDSMSyncFrom);
            
        }

        internal void RefreshEDSMEvent(object source)
        {
            Invoke((MethodInvoker)delegate
            {
                visitedSystems.Clear();
                RefreshHistory();
            });
        }


        internal void NewPosition(object source)
        {
            try
            {
                string name = netlog.visitedSystems.Last().Name;
                Invoke((MethodInvoker)delegate
                {
                    LogText("Arrived to system: ");
                    SystemClass sys1 = SystemData.GetSystem(name);
                    if (sys1 == null || sys1.HasCoordinate == false)
                        LogTextHighlight(name);
                    else
                        LogText(name);


                    int count = GetVisitsCount(name);

                    LogText("  : Vist nr " + count.ToString()  + Environment.NewLine);
                    System.Diagnostics.Trace.WriteLine("Arrived to system: " + name + " " + count.ToString() + ":th visit.");

                    var result = visitedSystems.OrderByDescending(a => a.time).ToList<SystemPosition>();

                    //if (TrilaterationControl.Visible)
                    //{
                    //    CloseTrilateration();
                    //    MessageBox.Show("You have arrived to another system while trilaterating."
                    //                    + " As a pre-caution to prevent any mistakes with submitting wrong systems or distances"
                    //                    + ", your trilateration was aborted.");
                    //}

                    
                    SystemPosition item = result[0];
                    SystemPosition item2;

                    if (result.Count > 1)
                        item2 = result[1];
                    else
                        item2 = null;

                    // grab distance to next (this) system
                    textBoxDistanceToNextSystem.Enabled = false;
                    if (textBoxDistanceToNextSystem.Text.Length > 0 && item2 != null)
                    {
                        SystemClass currentSystem = null, previousSystem = null;
                        SystemData.SystemList.ForEach(s =>
                        {
                            if (s.name == item.Name) currentSystem = s;
                            if (s.name == item2.Name) previousSystem = s;
                        });
                        
                        if (currentSystem == null || previousSystem == null || !currentSystem.HasCoordinate || !previousSystem.HasCoordinate)
                        {
                            var presetDistance = DistanceAsDouble(textBoxDistanceToNextSystem.Text.Trim(), 45);
                            if (presetDistance.HasValue)
                            {
                                var distance = new DistanceClass
                                {
                                    Dist = presetDistance.Value,
                                    CreateTime = DateTime.UtcNow,
                                    CommanderCreate = EDDiscoveryForm.EDDConfig.CurrentCommander.Name,
                                    NameA = item.Name,
                                    NameB = item2.Name,
                                    Status = DistancsEnum.EDDiscovery
                                };
                                Console.Write("Pre-set distance " + distance.NameA + " -> " + distance.NameB + " = " + distance.Dist);
                                distance.Store();
                                SQLiteDBClass.AddDistanceToCache(distance);
                            }
                        }
                    }
                    textBoxDistanceToNextSystem.Clear();
                    textBoxDistanceToNextSystem.Enabled = true;

                    AddHistoryRow(true, item, item2);
                    lastRowIndex += 1;
                    StoreSystemNote();
                });
            }
            catch (Exception ex)
            {
                System.Diagnostics.Trace.WriteLine("Exception NewPosition: " + ex.Message);
                System.Diagnostics.Trace.WriteLine("Trace: " + ex.StackTrace);
            }
        }

        private int GetVisitsCount(string name)
        {
            int count = (from row in visitedSystems
                         where row.Name == name
                         select row).Count();
            return count;
        }

        private void dataGridView1_RowPostPaint(object sender, DataGridViewRowPostPaintEventArgs e)
        {
            var grid = sender as DataGridView;
            var rowIdx = (e.RowIndex + 1).ToString();

            var centerFormat = new StringFormat()
            {
                // right alignment might actually make more sense for numbers
                Alignment = StringAlignment.Center,
                LineAlignment = StringAlignment.Center
            };

            var headerBounds = new Rectangle(e.RowBounds.Left, e.RowBounds.Top, grid.RowHeadersWidth, e.RowBounds.Height);
            e.Graphics.DrawString(rowIdx, this.Font, SystemBrushes.ControlText, headerBounds, centerFormat);

        }

        private void buttonEDDB_Click(object sender, EventArgs e)
        {
            if (currentSysPos.curSystem.id_eddb>0)
                Process.Start("http://eddb.io/system/" + currentSysPos.curSystem.id_eddb.ToString());
        }

        private void buttonRoss_Click(object sender, EventArgs e)
        {
            if (currentSysPos.curSystem.id_eddb>0)
                Process.Start("http://ross.eddb.io/system/update/" + currentSysPos.curSystem.id_eddb.ToString());
        }
        
        private void buttonTrilaterate_Click(object sender, EventArgs e)
        {
            ISystem currSys = GetCurrentSystem();

            if (currSys != null)
            {
                TrilaterationControl tctrl = _discoveryForm.trilaterationControl;

<<<<<<< HEAD
            _discoveryForm.ShowTrilaterationTab();
            tctrl.Set(((SystemPosition)dataGridViewTravel.CurrentRow.Cells[1].Tag).curSystem);
=======
                _discoveryForm.ShowTrilaterationTab();
                tctrl.Set(currSys);
            }
>>>>>>> 6c60745e
        }
    
		public ISystem CurrentSystem
        {
            get
            {
                if (dataGridViewTravel == null || dataGridViewTravel.CurrentRow == null) return null;
                return ((SystemPosition)dataGridViewTravel.CurrentRow.Cells[1].Tag).curSystem;
            }
        }


        public string GetCommanderName()
        {
            var value = EDDiscoveryForm.EDDConfig.CurrentCommander.Name;
            return !string.IsNullOrEmpty(value) ? value : null;
        }

        private void textBoxDistanceToNextSystem_Validating(object sender, CancelEventArgs e)
        {
            var value = textBoxDistanceToNextSystem.Text.Trim();
            if (value.Length == 0)
            {
                return;
            }
            
            if (!DistanceAsDouble(value, 45).HasValue) // max jump range is ~42Ly
            {
                e.Cancel = true;
            }
        }

        /// <summary>
        /// Parse a distance as a positive double, in the formats "xx", "xx.yy", "xx,yy" or "xxxx,yy".
        /// </summary>
        /// <param name="value">Decimal string to be parsed.</param>
        /// <param name="maximum">Upper limit or null if not required.</param>
        /// <returns>Parsed value or null on conversion failure.</returns>
        private static double? DistanceAsDouble(string value, double? maximum = null)
        {
            if (value.Length == 0)
            {
                return null;
            }

            if (!new Regex(@"^\d+([.,]\d{1,2})?$").IsMatch(value))
            {
                return null;
            }

            double valueDouble;

            // Allow regions with , as decimal separator to  also use . as decimal separator and vice versa
            var decimalSeparator = CultureInfo.CurrentCulture.NumberFormat.NumberDecimalSeparator;
            if (!double.TryParse(decimalSeparator == "," ? value.Replace(".", ",") : value.Replace(",", "."), out valueDouble))
            {
                return null;
            }

            if (maximum.HasValue && valueDouble > maximum)
            {
                return null;
            }

            return valueDouble;
        }

        private void textBoxFilter_KeyUp(object sender, KeyEventArgs e)
        {
            FilterGridView();
        }

        private void FilterGridView()
        {
            string searchstr = textBoxFilter.Text.Trim();
            dataGridViewTravel.SuspendLayout();

            DataGridViewRow[] theRows = new DataGridViewRow[dataGridViewTravel.Rows.Count];
            dataGridViewTravel.Rows.CopyTo(theRows, 0);
            dataGridViewTravel.Rows.Clear();

            for (int loop = 0; loop < theRows.Length; loop++)
            {
                bool found = false;

                if (searchstr.Length < 1)
                    found = true;
                else
                {
                    foreach (DataGridViewCell cell in theRows[loop].Cells)
                    {
                        if (cell.Value != null)
                            if (cell.Value.ToString().IndexOf(searchstr, 0, StringComparison.CurrentCultureIgnoreCase) >= 0)
                            {
                                found = true;
                                break;
                            }
                    }
                }
                theRows[loop].Visible = found;
            }
            dataGridViewTravel.Rows.AddRange(theRows);
            dataGridViewTravel.ResumeLayout();
        }

        private void textBoxFilter_TextChanged(object sender, EventArgs e)
        {

        }

        private void starMapColourToolStripMenuItem_Click(object sender, EventArgs e)
        {
            IEnumerable<DataGridViewRow> selectedRows = dataGridViewTravel.SelectedCells.Cast<DataGridViewCell>()
                                                           .Select(cell => cell.OwningRow)
                                                           .Distinct();
            Color colour = selectedRows.First().Cells[4].Style.ForeColor;
            mapColorDialog.Color = colour;
            if (mapColorDialog.ShowDialog(this) == DialogResult.OK)
            {
                this.Cursor = Cursors.WaitCursor;
                string sysName = "";
                foreach(DataGridViewRow r in selectedRows)
                {
                    r.Cells[4].Style.ForeColor = mapColorDialog.Color;
                    sysName = r.Cells[1].Value.ToString();

                    SystemPosition sp = null;
                    sp = (SystemPosition)r.Cells[1].Tag;
                    if (sp == null)
                        sp = visitedSystems.First(s => s.Name.ToUpperInvariant() == sysName.ToUpperInvariant());
                    if (sp.vs != null)
                    {
                        sp.vs.MapColour = mapColorDialog.Color.ToArgb();
                        sp.Update();
                    }
                }
                this.Cursor = Cursors.Default;
            }
        }

        private void hideSystemToolStripMenuItem_Click(object sender, EventArgs e)
        {
            IEnumerable<DataGridViewRow> selectedRows = dataGridViewTravel.SelectedCells.Cast<DataGridViewCell>()
                                                                  .Select(cell => cell.OwningRow)
                                                                  .Distinct();


          
            
            {
                this.Cursor = Cursors.WaitCursor;
                string sysName = "";
                foreach (DataGridViewRow r in selectedRows)
                {
                    sysName = r.Cells[1].Value.ToString();
                    SystemPosition sp=null;

                    sp = (SystemPosition)r.Cells[1].Tag;

               

                    if (sp!= null && sp.vs != null)
                    {
                        sp.vs.Commander = -1;
                        sp.Update();
                    }
                }
                // Remove rows
                if (selectedRows.Count<DataGridViewRow>() == dataGridViewTravel.Rows.Count)
                {
                    dataGridViewTravel.Rows.Clear();
                }

                foreach (DataGridViewRow row in selectedRows.ToList<DataGridViewRow>())
                {
                    dataGridViewTravel.Rows.Remove(row);
                }
                this.Cursor = Cursors.Default;
            }
        }

        private void moveToAnotherCommanderToolStripMenuItem_Click(object sender, EventArgs e)
        {
            IEnumerable<DataGridViewRow> selectedRows = dataGridViewTravel.SelectedCells.Cast<DataGridViewCell>()
                                                                        .Select(cell => cell.OwningRow)
                                                                        .Distinct();



            List<SystemPosition> listsyspos = new List<SystemPosition>();

            {
                this.Cursor = Cursors.WaitCursor;
                string sysName = "";
                foreach (DataGridViewRow r in selectedRows)
                {
                    sysName = r.Cells[1].Value.ToString();
                    SystemPosition sp = null;

                    sp = (SystemPosition)r.Cells[1].Tag;
                    if (sp != null && sp.vs != null)
                    {
                        listsyspos.Add(sp);

                    }
                }

                MoveToCommander movefrm = new MoveToCommander();

                movefrm.Init(listsyspos.Count>1);

                DialogResult red = movefrm.ShowDialog();
                if (red == DialogResult.OK)
                {
                    if (movefrm.checkBoxAllInNetlog.Checked == false)   // Movel all in list.
                    {
                        foreach (SystemPosition sp in listsyspos)
                        {
                            sp.vs.Commander = movefrm.selectedCommander.Nr;
                            sp.Update();
                        }
                        this.Cursor = Cursors.Default;
                    }
                    else   // Move all systems from the same session
                    {

                    }

                }




                this.Cursor = Cursors.Default;
            }
        }



        /* Add selected systems to trilateration grid */
        private void addToTrilaterationToolStripMenuItem_Click(object sender, EventArgs e)
        {
            TrilaterationControl tctrl = _discoveryForm.trilaterationControl;

            IEnumerable<DataGridViewRow> selectedRows = dataGridViewTravel.SelectedCells.Cast<DataGridViewCell>()
                                                                        .Select(cell => cell.OwningRow)
                                                                        .Distinct()
                                                                        .OrderBy(cell => cell.Index);

            this.Cursor = Cursors.WaitCursor;
            string sysName = "";
            foreach (DataGridViewRow r in selectedRows)
            {
                sysName = r.Cells[1].Value.ToString();

                tctrl.AddSystemToDataGridViewDistances(sysName);
            }

            this.Cursor = Cursors.Default;
        }

        private void textBoxPrevSystem_Enter(object sender, EventArgs e)
        {
            /* Automatically copy the contents to the clipboard whenever this control is activated */
            TextBox tb = sender as TextBox;
            if (tb != null && tb.Text != null)
            {
                System.Windows.Forms.Clipboard.SetText(tb.Text);
            }
        }

        private void checkBoxEDSMSyncTo_CheckedChanged(object sender, EventArgs e)
        {
            EDSMSyncTo = checkBoxEDSMSyncTo.Checked;
        }

        private void checkBoxEDSMSyncFrom_CheckedChanged(object sender, EventArgs e)
        {
            EDSMSyncFrom = checkBoxEDSMSyncFrom.Checked;
        }

        private void dataGridView2_CellContentClick(object sender, DataGridViewCellEventArgs e)
        {

        }
    }



    public class SystemDist
    {
        public string name;
        public double dist;
    }

}<|MERGE_RESOLUTION|>--- conflicted
+++ resolved
@@ -951,14 +951,9 @@
             {
                 TrilaterationControl tctrl = _discoveryForm.trilaterationControl;
 
-<<<<<<< HEAD
-            _discoveryForm.ShowTrilaterationTab();
-            tctrl.Set(((SystemPosition)dataGridViewTravel.CurrentRow.Cells[1].Tag).curSystem);
-=======
                 _discoveryForm.ShowTrilaterationTab();
                 tctrl.Set(currSys);
             }
->>>>>>> 6c60745e
         }
     
 		public ISystem CurrentSystem
